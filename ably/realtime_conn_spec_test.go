package ably_test

import (
	"errors"
	"fmt"
	"io"
	"net/http"
	"net/url"
	"strings"
	"sync"
	"testing"
	"time"

	"github.com/ably/ably-go/ably"
	"github.com/ably/ably-go/ably/ablytest"
	"github.com/ably/ably-go/ably/internal/ablyutil"
	"github.com/ably/ably-go/ably/proto"
)

func Test_RTN4a_ConnectionEventForStateChange(t *testing.T) {
	t.Run(fmt.Sprintf("on %s", ably.ConnectionStateConnecting), func(t *testing.T) {
		t.Parallel()

		app, realtime := ablytest.NewRealtime(ably.ClientOptions{}.AutoConnect(false))
		defer safeclose(t, ablytest.FullRealtimeCloser(realtime), app)

		changes := make(chan ably.ConnectionStateChange)
		defer ablytest.Instantly.NoRecv(t, nil, changes, t.Errorf)

		realtime.Connection.On(ably.ConnectionEventConnecting, func(change ably.ConnectionStateChange) {
			changes <- change
		})

		realtime.Connect()

		ablytest.Soon.Recv(t, nil, changes, t.Fatalf)
	})

	t.Run(fmt.Sprintf("on %s", ably.ConnectionStateConnected), func(t *testing.T) {
		t.Parallel()

		app, realtime := ablytest.NewRealtime(ably.ClientOptions{}.AutoConnect(false))
		defer safeclose(t, ablytest.FullRealtimeCloser(realtime), app)

		connectAndWait(t, realtime)
	})

	t.Run(fmt.Sprintf("on %s", ably.ConnectionStateDisconnected), func(t *testing.T) {
		t.Parallel()

		dial, disconnect := ablytest.DialFakeDisconnect(nil)
		options := ably.ClientOptions{}.
			AutoConnect(false).
			Dial(dial)
		app, realtime := ablytest.NewRealtime(options)
		defer safeclose(t, app)
		defer realtime.Close()

		connectAndWait(t, realtime)

		changes := make(chan ably.ConnectionStateChange)
		defer ablytest.Instantly.NoRecv(t, nil, changes, t.Errorf)

		realtime.Connection.On(ably.ConnectionEventDisconnected, func(change ably.ConnectionStateChange) {
			changes <- change
		})

		err := disconnect()
		if err != nil {
			t.Fatalf("fake disconnection failed: %v", err)
		}

		ablytest.Soon.Recv(t, nil, changes, t.Fatalf)

	})

	t.Run(fmt.Sprintf("on %s", ably.ConnectionStateSuspended), func(t *testing.T) {
		t.Parallel()

		t.Skip("SUSPENDED not yet implemented")
	})

	t.Run(fmt.Sprintf("on %s", ably.ConnectionStateClosing), func(t *testing.T) {
		t.Parallel()

		app, realtime := ablytest.NewRealtime(ably.ClientOptions{}.AutoConnect(false))
		defer safeclose(t, ablytest.FullRealtimeCloser(realtime), app)

		connectAndWait(t, realtime)

		changes := make(chan ably.ConnectionStateChange)
		defer ablytest.Instantly.NoRecv(t, nil, changes, t.Errorf)

		realtime.Connection.On(ably.ConnectionEventClosing, func(change ably.ConnectionStateChange) {
			changes <- change
		})

		realtime.Close()
		ablytest.Soon.Recv(t, nil, changes, t.Fatalf)
	})

	t.Run(fmt.Sprintf("on %s", ably.ConnectionStateClosed), func(t *testing.T) {
		t.Parallel()

		app, realtime := ablytest.NewRealtime(ably.ClientOptions{}.AutoConnect(false))
		defer safeclose(t, ablytest.FullRealtimeCloser(realtime), app)

		connectAndWait(t, realtime)

		changes := make(chan ably.ConnectionStateChange)
		defer ablytest.Instantly.NoRecv(t, nil, changes, t.Errorf)

		realtime.Connection.On(ably.ConnectionEventClosed, func(change ably.ConnectionStateChange) {
			changes <- change
		})

		realtime.Close()
		ablytest.Soon.Recv(t, nil, changes, t.Fatalf)
	})

	t.Run(fmt.Sprintf("on %s", ably.ConnectionStateFailed), func(t *testing.T) {
		t.Parallel()

		options := ably.ClientOptions{}.
			Environment("sandbox").
			AutoConnect(false).
			Key("made:up")

		realtime, err := ably.NewRealtime(options)
		if err != nil {
			t.Fatalf("unexpected err: %s", err)
		}

		changes := make(chan ably.ConnectionStateChange)
		defer ablytest.Instantly.NoRecv(t, nil, changes, t.Errorf)

		realtime.Connection.On(ably.ConnectionEventFailed, func(change ably.ConnectionStateChange) {
			changes <- change
		})

		realtime.Connect()
		ablytest.Soon.Recv(t, nil, changes, t.Fatalf)
	})
}

func connectAndWait(t *testing.T, realtime *ably.Realtime) {
	t.Helper()

	changes := make(chan ably.ConnectionStateChange, 2)
	defer ablytest.Instantly.NoRecv(t, nil, changes, t.Errorf)

	{
		off := realtime.Connection.Once(ably.ConnectionEventConnected, func(change ably.ConnectionStateChange) {
			changes <- change
		})
		defer off()
	}

	{
		off := realtime.Connection.Once(ably.ConnectionEventFailed, func(change ably.ConnectionStateChange) {
			changes <- change
		})
		defer off()
	}

	realtime.Connect()

	var change ably.ConnectionStateChange
	ablytest.Soon.Recv(t, &change, changes, t.Fatalf)

	if change.Current != ably.ConnectionStateConnected {
		t.Fatalf("unexpected FAILED event: %s", change.Reason)
	}
}

func TestRealtimeConn_RTN15a_ReconnectOnEOF(t *testing.T) {
	t.Parallel()

	doEOF := make(chan struct{}, 1)

	app, client := ablytest.NewRealtime(ably.ClientOptions{}.
		AutoConnect(false).
		Dial(func(protocol string, u *url.URL) (proto.Conn, error) {
			c, err := ablyutil.DialWebsocket(protocol, u)
			return protoConnWithFakeEOF{Conn: c, doEOF: doEOF}, err
		}))
	defer safeclose(t, ablytest.FullRealtimeCloser(client), app)

	if err := ablytest.ConnWaiter(client, client.Connect, ably.ConnectionEventConnected).Wait(); err != nil {
		t.Fatalf("Connect=%s", err)
	}

	channel := client.Channels.Get("channel")

	if err := ablytest.Wait(channel.Attach()); err != nil {
		t.Fatal(err)
	}

	sub, err := channel.Subscribe()
	if err != nil {
		t.Fatal(err)
	}

	stateChanges := make(chan ably.ConnectionStateChange, 16)
	client.Connection.OnAll(func(c ably.ConnectionStateChange) {
		stateChanges <- c
	})

	doEOF <- struct{}{}

	var state ably.ConnectionStateChange

	select {
	case state = <-stateChanges:
	case <-time.After(50 * time.Millisecond):
		t.Fatal("didn't transition on EOF")
	}

	if expected, got := ably.ConnectionStateDisconnected, state; expected != got.Current {
		t.Fatalf("expected transition to %v, got %v", expected, got)
	}

	// Publish a message to the channel through REST. If connection recovery
	// succeeds, we should then receive it without reattaching.

	rest, err := ably.NewREST(app.Options(nil))
	if err != nil {
		t.Fatal(err)
	}
	err = rest.Channels.Get("channel").Publish("name", "data")
	if err != nil {
		t.Fatal(err)
	}

	select {
	case state = <-stateChanges:
	case <-time.After(50 * time.Millisecond):
		t.Fatal("didn't reconnect")
	}

	if expected, got := ably.ConnectionStateConnecting, state; expected != got.Current {
		t.Fatalf("expected transition to %v, got %v", expected, got)
	}

	select {
	case state = <-stateChanges:
	case <-time.After(ablytest.Timeout):
		t.Fatal("didn't transition from CONNECTING")
	}

	if expected, got := ably.ConnectionStateConnected, state; expected != got.Current {
		t.Fatalf("expected transition to %v, got %v", expected, got)
	}

	select {
	case msg := <-sub.MessageChannel():
		if expected, got := "data", msg.Data; expected != got {
			t.Fatalf("expected message with data %v, got %v", expected, got)
		}
	case <-time.After(ablytest.Timeout):
		t.Fatal("expected message after connection recovery; got none")
	}
}

type protoConnWithFakeEOF struct {
	proto.Conn
	doEOF     <-chan struct{}
	onMessage func(msg *proto.ProtocolMessage)
}

func (c protoConnWithFakeEOF) Receive(deadline time.Time) (*proto.ProtocolMessage, error) {
	type result struct {
		msg *proto.ProtocolMessage
		err error
	}

	received := make(chan result, 1)

	go func() {
		msg, err := c.Conn.Receive(deadline)
		received <- result{msg: msg, err: err}

	}()

	select {
	case r := <-received:
		if c.onMessage != nil {
			c.onMessage(r.msg)
		}
		return r.msg, r.err
	case <-c.doEOF:
		return nil, io.EOF
	}
}

func TestRealtimeConn_RTN15b(t *testing.T) {
	t.Parallel()

	doEOF := make(chan struct{}, 1)

	type meta struct {
		dial     *url.URL
		messages []*proto.ProtocolMessage
	}

	var metaList []*meta
	gotDial := make(chan chan struct{})
	app, client := ablytest.NewRealtime(ably.ClientOptions{}.
		AutoConnect(false).
		Dial(func(protocol string, u *url.URL) (proto.Conn, error) {
			m := &meta{dial: u}
			metaList = append(metaList, m)
			if len(metaList) > 1 {
				goOn := make(chan struct{})
				gotDial <- goOn
				<-goOn
			}
			c, err := ablyutil.DialWebsocket(protocol, u)
			return protoConnWithFakeEOF{Conn: c, doEOF: doEOF, onMessage: func(msg *proto.ProtocolMessage) {
				m.messages = append(m.messages, msg)
			}}, err
		}))
	defer safeclose(t, ablytest.FullRealtimeCloser(client), app)

	if err := ablytest.ConnWaiter(client, client.Connect, ably.ConnectionEventConnected).Wait(); err != nil {
		t.Fatalf("Connect=%s", err)
	}

	channel := client.Channels.Get("channel")

	if err := ablytest.Wait(channel.Attach()); err != nil {
		t.Fatal(err)
	}

	stateChanges := make(chan ably.ConnectionStateChange, 16)
	client.Connection.OnAll(func(c ably.ConnectionStateChange) {
		stateChanges <- c
	})

	doEOF <- struct{}{}

	var state ably.ConnectionStateChange

	select {
	case state = <-stateChanges:
	case <-time.After(50 * time.Millisecond):
		t.Fatal("didn't transition on EOF")
	}

	if expected, got := ably.ConnectionStateDisconnected, state; expected != got.Current {
		t.Fatalf("expected transition to %v, got %v", expected, got)
	}

	// Publish a message to the channel through REST. If connection recovery
	// succeeds, we should then receive it without reattaching.

	rest, err := ably.NewREST(app.Options(nil))
	if err != nil {
		t.Fatal(err)
	}
	goOn := <-gotDial
	err = rest.Channels.Get("channel").Publish("name", "data")
	if err != nil {
		t.Fatal(err)
	}
	close(goOn)

	select {
	case state = <-stateChanges:
	case <-time.After(50 * time.Millisecond):
		t.Fatal("didn't reconnect")
	}

	if expected, got := ably.ConnectionStateConnecting, state; expected != got.Current {
		t.Fatalf("expected transition to %v, got %v", expected, got)
	}

	select {
	case state = <-stateChanges:
	case <-time.After(ablytest.Timeout):
		t.Fatal("didn't transition from CONNECTING")
	}

	if expected, got := ably.ConnectionStateConnected, state; expected != got.Current {
		t.Fatalf("expected transition to %v, got %v", expected, got)
	}
	if len(metaList) != 2 {
		t.Fatalf("expected 2 connection dialing got %d", len(metaList))
	}

	{ //(RTN15b1)
		u := metaList[1].dial
		resume := u.Query().Get("resume")
		connKey := recent(metaList[0].messages, proto.ActionConnected).ConnectionDetails.ConnectionKey
		if resume == "" {
			t.Fatal("expected resume query param to be set")
		}
		if resume != connKey {
			t.Errorf("resume: expected %q got %q", connKey, resume)
		}
	}

	{ //(RTN15b2)
		u := metaList[1].dial
		serial := u.Query().Get("connectionSerial")
		connSerial := fmt.Sprint(metaList[0].messages[0].ConnectionSerial)
		if serial == "" {
			t.Fatal("expected connectionSerial query param to be set")
		}
		if serial != connSerial {
			t.Errorf("connectionSerial: expected %q got %q", connSerial, serial)
		}
	}
}

func recent(msgs []*proto.ProtocolMessage, action proto.Action) *proto.ProtocolMessage {
	for i := len(msgs) - 1; i >= 0; i-- {
		if msgs[i].Action == action {
			return msgs[i]
		}
	}
	return nil
}

func TestRealtimeConn_RTN15c1(t *testing.T) {
	t.Parallel()

	doEOF := make(chan struct{}, 1)

	type meta struct {
		dial     *url.URL
		messages []*proto.ProtocolMessage
	}

	var metaList []*meta
	gotDial := make(chan chan struct{})

	app, client := ablytest.NewRealtime(ably.ClientOptions{}.
		AutoConnect(false).
		Dial(func(protocol string, u *url.URL) (proto.Conn, error) {
			m := &meta{dial: u}
			metaList = append(metaList, m)
			if len(metaList) > 1 {
				goOn := make(chan struct{})
				gotDial <- goOn
				<-goOn
			}
			c, err := ablyutil.DialWebsocket(protocol, u)
			return protoConnWithFakeEOF{Conn: c, doEOF: doEOF, onMessage: func(msg *proto.ProtocolMessage) {
				m.messages = append(m.messages, msg)
			}}, err
		}))
	defer safeclose(t, ablytest.FullRealtimeCloser(client), app)

	if err := ablytest.ConnWaiter(client, client.Connect, ably.ConnectionEventConnected).Wait(); err != nil {
		t.Fatalf("Connect=%s", err)
	}

	channel := client.Channels.Get("channel")
	if err := ablytest.Wait(channel.Attach()); err != nil {
		t.Fatal(err)
	}

	sub, err := channel.Subscribe()
	if err != nil {
		t.Fatal(err)
	}

	chanStateChanges := make(chan ably.State)
	channel.On(chanStateChanges)

	stateChanges := make(chan ably.ConnectionStateChange, 16)
	client.Connection.OnAll(func(c ably.ConnectionStateChange) {
		stateChanges <- c
	})

	doEOF <- struct{}{}

	var state ably.ConnectionStateChange

	select {
	case state = <-stateChanges:
	case <-time.After(50 * time.Millisecond):
		t.Fatal("didn't transition on EOF")
	}
	if expected, got := ably.ConnectionStateDisconnected, state; expected != got.Current {
		t.Fatalf("expected transition to %v, got %v", expected, got)
	}
	rest, err := ably.NewREST(app.Options(nil))
	if err != nil {
		t.Fatal(err)
	}
	goOn := <-gotDial
	err = rest.Channels.Get("channel").Publish("name", "data")
	if err != nil {
		t.Fatal(err)
	}
	close(goOn)

	select {
	case state = <-stateChanges:
	case <-time.After(50 * time.Millisecond):
		t.Fatal("didn't reconnect")
	}
	if expected, got := ably.ConnectionStateConnecting, state; expected != got.Current {
		t.Fatalf("expected transition to %v, got %v", expected, got)
	}
	select {
	case msg := <-sub.MessageChannel():
		if expected, got := "data", msg.Data; expected != got {
			t.Fatalf("expected message with data %v, got %v", expected, got)
		}
	case <-time.After(ablytest.Timeout):
		t.Fatal("expected message after connection recovery; got none")
	}

	select {
	case <-chanStateChanges:
		t.Fatal("expected no channel state changes")
	case <-time.After(50 * time.Millisecond):
		// (RTN15c1)
		//
		// - current connectionId == resume message connectionId
		// - resume message has no error
		// - no channel state changes happened.
		if client.Connection.ID() != metaList[1].messages[0].ConnectionID {
			t.Errorf("expected %q to equal %q", client.Connection.ID(), metaList[1].messages[0].ConnectionID)
		}
		if metaList[1].messages[0].Error != nil {
			t.Error("expected resume error to be nil")
		}
	}

}
func TestRealtimeConn_RTN15c2(t *testing.T) {
	t.Parallel()

	doEOF := make(chan struct{}, 1)

	type meta struct {
		dial     *url.URL
		messages []*proto.ProtocolMessage
	}

	var metaList []*meta
	errInfo := &proto.ErrorInfo{
		StatusCode: 401,
	}

	gotDial := make(chan chan struct{})
	app, client := ablytest.NewRealtime(ably.ClientOptions{}.
		AutoConnect(false).
		Dial(func(protocol string, u *url.URL) (proto.Conn, error) {
			m := &meta{dial: u}
			metaList = append(metaList, m)
			if len(metaList) > 1 {
				goOn := make(chan struct{})
				gotDial <- goOn
				<-goOn
			}
			c, err := ablyutil.DialWebsocket(protocol, u)
			return protoConnWithFakeEOF{Conn: c, doEOF: doEOF, onMessage: func(msg *proto.ProtocolMessage) {
				if len(metaList) == 2 && len(m.messages) == 0 {
					msg.Error = errInfo
				}
				m.messages = append(m.messages, msg)
			}}, err
		}))
	defer safeclose(t, ablytest.FullRealtimeCloser(client), app)

	if err := ablytest.ConnWaiter(client, client.Connect, ably.ConnectionEventConnected).Wait(); err != nil {
		t.Fatalf("Connect=%s", err)
	}

	channel := client.Channels.Get("channel")
	if err := ablytest.Wait(channel.Attach()); err != nil {
		t.Fatal(err)
	}
	chanStateChanges := make(chan ably.State)
	channel.On(chanStateChanges)

	sub, err := channel.Subscribe()
	if err != nil {
		t.Fatal(err)
	}

	stateChanges := make(chan ably.ConnectionStateChange, 16)
	client.Connection.OnAll(func(c ably.ConnectionStateChange) {
		stateChanges <- c
	})

	doEOF <- struct{}{}

	var state ably.ConnectionStateChange

	select {
	case state = <-stateChanges:
	case <-time.After(50 * time.Millisecond):
		t.Fatal("didn't transition on EOF")
	}
	if expected, got := ably.ConnectionStateDisconnected, state; expected != got.Current {
		t.Fatalf("expected transition to %v, got %v", expected, got)
	}
	rest, err := ably.NewREST(app.Options(nil))
	if err != nil {
		t.Fatal(err)
	}
	goOn := <-gotDial
	err = rest.Channels.Get("channel").Publish("name", "data")
	if err != nil {
		t.Fatal(err)
	}
	close(goOn)

	select {
	case state = <-stateChanges:
	case <-time.After(50 * time.Millisecond):
		t.Fatal("didn't reconnect")
	}
	if expected, got := ably.ConnectionStateConnecting, state; expected != got.Current {
		t.Fatalf("expected transition to %v, got %v", expected, got)
	}

	select {
	case msg := <-sub.MessageChannel():
		if expected, got := "data", msg.Data; expected != got {
			t.Fatalf("expected message with data %v, got %v", expected, got)
		}
	case <-time.After(ablytest.Timeout):
		t.Fatal("expected message after connection recovery; got none")
	}

	<-stateChanges
	select {
	case <-chanStateChanges:
		t.Fatal("expected no channel state changes")
	case <-time.After(50 * time.Millisecond):
		// (RTN15c2)
		//
		// - current connectionId == resume message connectionId
		// - resume message has an error
		// - Conn.Reqson == message resume error
		// - no channel state changes happened.
		if client.Connection.ID() != metaList[1].messages[0].ConnectionID {
			t.Errorf("expected %q to equal %q", client.Connection.ID(), metaList[1].messages[0].ConnectionID)
		}
		if metaList[1].messages[0].Error == nil {
			t.Error("expected resume error")
		}
		err = client.Connection.ErrorReason()
		if err == nil {
			t.Fatal("expected reason to be set")
		}
		reason := err.(*ably.ErrorInfo)
		if reason.StatusCode != errInfo.StatusCode {
			t.Errorf("expected %d got %d", errInfo.StatusCode, reason.StatusCode)
		}
	}
}
func TestRealtimeConn_RTN15c3_attached(t *testing.T) {
	t.Parallel()

	doEOF := make(chan struct{}, 1)

	type meta struct {
		dial     *url.URL
		messages []*proto.ProtocolMessage
	}

	var metaList []*meta
	errInfo := &proto.ErrorInfo{
		StatusCode: 401,
	}
	connID := "new-conn-id"
	gotDial := make(chan chan struct{})
	app, client := ablytest.NewRealtime(ably.ClientOptions{}.
		AutoConnect(false).
		Dial(func(protocol string, u *url.URL) (proto.Conn, error) {
			m := &meta{dial: u}
			metaList = append(metaList, m)
			if len(metaList) > 1 {
				goOn := make(chan struct{})
				gotDial <- goOn
				<-goOn
			}
			c, err := ablyutil.DialWebsocket(protocol, u)
			return protoConnWithFakeEOF{Conn: c, doEOF: doEOF, onMessage: func(msg *proto.ProtocolMessage) {
				if len(metaList) == 2 && len(m.messages) == 0 {
					msg.Error = errInfo
					msg.ConnectionID = connID
				}
				m.messages = append(m.messages, msg)
			}}, err
		}))
	defer safeclose(t, ablytest.FullRealtimeCloser(client), app)

	if err := ablytest.ConnWaiter(client, client.Connect, ably.ConnectionEventConnected).Wait(); err != nil {
		t.Fatalf("Connect=%s", err)
	}

	channel := client.Channels.Get("channel")
	if err := ablytest.Wait(channel.Attach()); err != nil {
		t.Fatal(err)
	}
	chanStateChanges := make(chan ably.State, 18)
	channel.On(chanStateChanges, ably.StateChanAttaching)

	stateChanges := make(chan ably.ConnectionStateChange, 16)
	client.Connection.OnAll(func(c ably.ConnectionStateChange) {
		stateChanges <- c
	})

	doEOF <- struct{}{}

	var state ably.ConnectionStateChange

	select {
	case state = <-stateChanges:
	case <-time.After(50 * time.Millisecond):
		t.Fatal("didn't transition on EOF")
	}
	if expected, got := ably.ConnectionStateDisconnected, state; expected != got.Current {
		t.Fatalf("expected transition to %v, got %v", expected, got)
	}
	rest, err := ably.NewREST(app.Options(nil))
	if err != nil {
		t.Fatal(err)
	}
	goOn := <-gotDial
	err = rest.Channels.Get("channel").Publish("name", "data")
	if err != nil {
		t.Fatal(err)
	}
	close(goOn)

	select {
	case state = <-stateChanges:
	case <-time.After(50 * time.Millisecond):
		t.Fatal("didn't reconnect")
	}
	if expected, got := ably.ConnectionStateConnecting, state; expected != got.Current {
		t.Fatalf("expected transition to %v, got %v", expected, got)
	}

	<-stateChanges

	var chanState ably.State
	select {
	case chanState = <-chanStateChanges:
	case <-time.After(50 * time.Millisecond):
		t.Fatal("didn't change state")
	}
	// we are testing to make sure we have initiated a new attach for channels
	// in ATTACHED state.
	if expected, got := ably.StateChanAttaching, chanState; expected != got.State {
		t.Fatalf("expected transition to %v, got %v", expected, got)
	}
	reason := client.Connection.ErrorReason()
	if reason == nil {
		t.Fatal("expected reason to be set")
	}
	if reason.StatusCode != errInfo.StatusCode {
		t.Errorf("expected %d got %d", errInfo.StatusCode, reason.StatusCode)
	}
}

func TestRealtimeConn_RTN15c3_attaching(t *testing.T) {
	t.Parallel()

	doEOF := make(chan struct{}, 1)

	type meta struct {
		dial     *url.URL
		messages []*proto.ProtocolMessage
	}

	var metaList []*meta
	errInfo := &proto.ErrorInfo{
		StatusCode: 401,
	}
	connID := "new-conn-id"
	gotDial := make(chan chan struct{})
	app, client := ablytest.NewRealtime(ably.ClientOptions{}.
		AutoConnect(false).
		Dial(func(protocol string, u *url.URL) (proto.Conn, error) {
			m := &meta{dial: u}
			metaList = append(metaList, m)
			if len(metaList) > 1 {
				goOn := make(chan struct{})
				gotDial <- goOn
				<-goOn
			}
			c, err := ablyutil.DialWebsocket(protocol, u)
			return protoConnWithFakeEOF{Conn: c, doEOF: doEOF, onMessage: func(msg *proto.ProtocolMessage) {
				if len(metaList) == 2 && len(m.messages) == 0 {
					msg.Error = errInfo
					msg.ConnectionID = connID
				}
				if msg.Action == proto.ActionAttached {
					msg.Action = proto.ActionHeartbeat
				}
				m.messages = append(m.messages, msg)
			}}, err
		}))
	defer safeclose(t, ablytest.FullRealtimeCloser(client), app)

	if err := ablytest.ConnWaiter(client, client.Connect, ably.ConnectionEventConnected).Wait(); err != nil {
		t.Fatalf("Connect=%s", err)
	}

	channel := client.Channels.Get("channel")
	if _, err := channel.Attach(); err != nil {
		t.Fatal(err)
	}

	stateChanges := make(chan ably.ConnectionStateChange, 16)
	client.Connection.OnAll(func(c ably.ConnectionStateChange) {
		stateChanges <- c
	})

	doEOF <- struct{}{}

	var state ably.ConnectionStateChange

	select {
	case state = <-stateChanges:
	case <-time.After(50 * time.Millisecond):
		t.Fatal("didn't transition on EOF")
	}
	if expected, got := ably.ConnectionStateDisconnected, state; expected != got.Current {
		t.Fatalf("expected transition to %v, got %v", expected, got)
	}
	rest, err := ably.NewREST(app.Options(nil))
	if err != nil {
		t.Fatal(err)
	}
	goOn := <-gotDial
	err = rest.Channels.Get("channel").Publish("name", "data")
	if err != nil {
		t.Fatal(err)
	}
	close(goOn)

	select {
	case state = <-stateChanges:
	case <-time.After(50 * time.Millisecond):
		t.Fatal("didn't reconnect")
	}
	if expected, got := ably.ConnectionStateConnecting, state; expected != got.Current {
		t.Fatalf("expected transition to %v, got %v", expected, got)
	}

	<-stateChanges

	// we are testing to make sure we have initiated a new attach for channels
	// in ATTACHING  state.
	if expected, got := ably.StateChanAttaching, channel.State(); expected != got {
		t.Fatalf("expected transition to %v, got %v", expected, got)
	}
	reason := client.Connection.ErrorReason()
	if reason == nil {
		t.Fatal("expected reason to be set")
	}
	if reason.StatusCode != errInfo.StatusCode {
		t.Errorf("expected %d got %d", errInfo.StatusCode, reason.StatusCode)
	}
}

func TestRealtimeConn_RTN15c4(t *testing.T) {
	t.Parallel()

	doEOF := make(chan struct{}, 1)

	type meta struct {
		dial     *url.URL
		messages []*proto.ProtocolMessage
	}

	var metaList []*meta
	errInfo := &proto.ErrorInfo{
		StatusCode: http.StatusBadRequest,
	}
	gotDial := make(chan chan struct{})
	app, client := ablytest.NewRealtime(ably.ClientOptions{}.
		AutoConnect(false).
		Dial(func(protocol string, u *url.URL) (proto.Conn, error) {
			m := &meta{dial: u}
			metaList = append(metaList, m)
			if len(metaList) > 1 {
				goOn := make(chan struct{})
				gotDial <- goOn
				<-goOn
			}
			c, err := ablyutil.DialWebsocket(protocol, u)
			return protoConnWithFakeEOF{Conn: c, doEOF: doEOF, onMessage: func(msg *proto.ProtocolMessage) {
				if len(metaList) == 2 && len(m.messages) == 0 {
					msg.Action = proto.ActionError
					msg.Error = errInfo
				}
				m.messages = append(m.messages, msg)
			}}, err
		}))
	defer safeclose(t, &closeClient{Closer: ablytest.FullRealtimeCloser(client), skip: []int{http.StatusBadRequest}}, app)

	if err := ablytest.ConnWaiter(client, client.Connect, ably.ConnectionEventConnected).Wait(); err != nil {
		t.Fatalf("Connect=%s", err)
	}

	channel := client.Channels.Get("channel")
	if err := ablytest.Wait(channel.Attach()); err != nil {
		t.Fatal(err)
	}
	chanStateChanges := make(chan ably.State, 1)
	channel.On(chanStateChanges, ably.StateChanFailed)

	stateChanges := make(chan ably.ConnectionStateChange, 16)
	client.Connection.OnAll(func(c ably.ConnectionStateChange) {
		stateChanges <- c
	})

	doEOF <- struct{}{}

	var state ably.ConnectionStateChange

	select {
	case state = <-stateChanges:
	case <-time.After(50 * time.Millisecond):
		t.Fatal("didn't transition on EOF")
	}
	if expected, got := ably.ConnectionStateDisconnected, state; expected != got.Current {
		t.Fatalf("expected transition to %v, got %v", expected, got)
	}
	rest, err := ably.NewREST(app.Options(nil))
	if err != nil {
		t.Fatal(err)
	}
	goOn := <-gotDial
	err = rest.Channels.Get("channel").Publish("name", "data")
	if err != nil {
		t.Fatal(err)
	}
	close(goOn)

	select {
	case state = <-stateChanges:
	case <-time.After(50 * time.Millisecond):
		t.Fatal("didn't reconnect")
	}
	if expected, got := ably.ConnectionStateConnecting, state; expected != got.Current {
		t.Fatalf("expected transition to %v, got %v", expected, got)
	}
	<-stateChanges
	var chanState ably.State
	select {
	case chanState = <-chanStateChanges:
	case <-time.After(50 * time.Millisecond):
		t.Fatal("didn't change state")
	}
	if expected, got := ably.StateChanFailed, chanState; expected != got.State {
		t.Fatalf("expected transition to %v, got %v", expected, got)
	}
	reason := client.Connection.ErrorReason()
	if reason == nil {
		t.Fatal("expected reason to be set")
	}
	if reason.StatusCode != errInfo.StatusCode {
		t.Errorf("expected %d got %d", errInfo.StatusCode, reason.StatusCode)
	}
	// The client should transition to the FAILED state
	if expected, got := ably.StateConnFailed, client.Connection.State(); expected != got {
		t.Fatalf("expected transition to %v, got %v", expected, got)
	}
}

<<<<<<< HEAD
func TestRealtimeConn_RTN15g_NewConnectionOnStateLost(t *testing.T) {
	t.Parallel()

	out := make(chan *proto.ProtocolMessage, 16)

	now, setNow := func() (func() time.Time, func(time.Time)) {
		now := time.Now()

		var mtx sync.Mutex
		return func() time.Time {
				mtx.Lock()
				defer mtx.Unlock()
				return now
			}, func(t time.Time) {
				mtx.Lock()
				defer mtx.Unlock()
				now = t
			}
	}()

	connDetails := proto.ConnectionDetails{
		ConnectionKey:      "foo",
		ConnectionStateTTL: proto.DurationFromMsecs(time.Minute * 2),
		MaxIdleInterval:    proto.DurationFromMsecs(time.Second),
	}

	dials := make(chan *url.URL, 1)
	var breakConn func()

	c, _ := ably.NewRealtime(ably.ClientOptions{}.
		AutoConnect(false).
		Token("fake:token").
		Now(now).
		Dial(func(p string, u *url.URL) (proto.Conn, error) {
			in := make(chan *proto.ProtocolMessage, 1)
			in <- &proto.ProtocolMessage{
				Action:            proto.ActionConnected,
				ConnectionID:      "connection-id",
				ConnectionDetails: &connDetails,
			}
			breakConn = func() { close(in) }
			dials <- u
			return ablytest.MessagePipe(in, out)(p, u)
		}))
=======
func TestRealtimeConn_RTN15i_OnErrorWhenConnected(t *testing.T) {
	t.Parallel()

	in := make(chan *proto.ProtocolMessage, 1)
	out := make(chan *proto.ProtocolMessage, 16)

	c, _ := ably.NewRealtime(ably.ClientOptions{}.
		Token("fake:token").
		AutoConnect(false).
		Dial(ablytest.MessagePipe(in, out)))

	// Get the connection to CONNECTED.

	in <- &proto.ProtocolMessage{
		Action:            proto.ActionConnected,
		ConnectionID:      "connection-id",
		ConnectionDetails: &proto.ConnectionDetails{},
	}
>>>>>>> cb9d0b8e

	err := ablytest.ConnWaiter(c, c.Connect, ably.ConnectionEventConnected).Wait()
	if err != nil {
		t.Fatal(err)
	}

<<<<<<< HEAD
	ablytest.Instantly.Recv(t, nil, dials, t.Fatalf) // discard first URL; we're interested in reconnections

	discardStateTTL := time.Duration(connDetails.ConnectionStateTTL + connDetails.MaxIdleInterval)

	// Simulate a broken connection. Before that, set the current time to a point
	// in the future just before connectionStateTTL + maxIdleInterval. So we still
	// attempt a resume.

	setNow(now().Add(discardStateTTL - 1))
	breakConn()

	var dialed *url.URL
	ablytest.Instantly.Recv(t, &dialed, dials, t.Fatalf)
	if resume := dialed.Query().Get("resume"); resume == "" {
		t.Fatalf("expected a resume key; got %v", dialed)
	}

	err = ablytest.ConnWaiter(c, c.Connect, ably.ConnectionEventConnected).Wait()
	if err != nil {
		t.Fatal(err)
	}

	// Now do the same, but past connectionStateTTL + maxIdleInterval. This
	// should make a fresh connection.

	setNow(now().Add(discardStateTTL + 1))
	breakConn()

	ablytest.Instantly.Recv(t, &dialed, dials, t.Fatalf)
	if resume := dialed.Query().Get("resume"); resume != "" {
		t.Fatalf("didn't expect a resume key; got %v", dialed)
	}
	if recover := dialed.Query().Get("recover"); recover != "" {
		t.Fatalf("didn't expect a recover key; got %v", dialed)
=======
	// Get a channel to ATTACHED.

	channel := c.Channels.Get("test")
	attachWaiter, err := channel.Attach()
	if err != nil {
		t.Fatal(err)
	}

	_ = <-out // consume ATTACH

	in <- &proto.ProtocolMessage{
		Action:  proto.ActionAttached,
		Channel: "test",
	}

	ablytest.Wait(attachWaiter, err)

	// Send a fake ERROR; expect a transition to FAILED.

	errorCode := 50123

	err = ablytest.ConnWaiter(c, func() {
		in <- &proto.ProtocolMessage{
			Action: proto.ActionError,
			Error: &proto.ErrorInfo{
				StatusCode: 500,
				Code:       errorCode,
				Message:    "fake error",
			},
		}
	}, ably.ConnectionEventFailed).Wait()

	var errorInfo *ably.ErrorInfo
	if !errors.As(err, &errorInfo) {
		t.Fatal(err)
	}
	if expected, got := errorCode, errorInfo.Code; expected != got {
		t.Fatalf("expected error code %d; got %v", expected, errorInfo)
	}

	if expected, got := errorInfo, c.Connection.ErrorReason(); got == nil || *expected != *got {
		t.Fatalf("expected %v; got %v", expected, got)
	}

	// The channel should have been moved to FAILED too.
	if expected, got := ably.StateChanFailed, channel.State(); expected != got {
		t.Fatalf("expected channel in state %v; got %v", expected, got)
>>>>>>> cb9d0b8e
	}
}

func TestRealtimeConn_RTN16(t *testing.T) {
	t.Parallel()
	app, c := ablytest.NewRealtime(ably.ClientOptions{})
	defer safeclose(t, ablytest.FullRealtimeCloser(c), app)

	err := ablytest.ConnWaiter(c, c.Connect, ably.ConnectionEventConnected).Wait()
	if err != nil {
		t.Fatal(err)
	}
	channel := c.Channels.Get("channel")
	if err := ablytest.Wait(channel.Attach()); err != nil {
		t.Fatal(err)
	}
	if err := ablytest.Wait(channel.Publish("name", "data")); err != nil {
		t.Fatal(err)
	}

	client := app.NewRealtime(ably.ClientOptions{}.
		Recover(c.Connection.RecoveryKey()))
	defer safeclose(t, ablytest.FullRealtimeCloser(client))

	err = ablytest.ConnWaiter(client, client.Connect, ably.ConnectionEventConnected).Wait()
	if err != nil {
		t.Fatal(err)
	}
	{ //RTN16b, RTN16f
		if !sameConnection(client.Connection.Key(), c.Connection.Key()) {
			t.Errorf("expected the same connection")
		}

		if client.Connection.MsgSerial() != c.Connection.MsgSerial() {
			t.Errorf("expected %d got %d", c.Connection.MsgSerial(), client.Connection.MsgSerial())
		}
		if true {
			return
		}
	}

	{ //(RTN16c)
		client.Close()
		if key := client.Connection.Key(); key != "" {
			t.Errorf("expected key to be empty got %q instead", key)
		}

		if recover := client.Connection.RecoveryKey(); recover != "" {
			t.Errorf("expected recovery key to be empty got %q instead", recover)
		}
		if id := client.Connection.ID(); id != "" {
			t.Errorf("expected id to be empty got %q instead", id)
		}
	}
	{ //(RTN16e)
		// This test was adopted from the ably-js project
		// https://github.com/ably/ably-js/blob/340e5ce31dc9d7434a06ae4e1eec32bdacc9c6c5/spec/realtime/connection.test.js#L119
		var query url.Values
		fakeRecoveryKey := "_____!ablygo_test_fake-key____:5:3"
		client2 := app.NewRealtime(ably.ClientOptions{}.
			Recover(fakeRecoveryKey).
			Dial(func(protocol string, u *url.URL) (proto.Conn, error) {
				query = u.Query()
				return ablyutil.DialWebsocket(protocol, u)
			}))
		defer safeclose(t, ablytest.FullRealtimeCloser(client2))
		err = ablytest.ConnWaiter(client2, client2.Connect, ably.ConnectionEventConnected).Wait()
		if err == nil {
			t.Fatal("expected reason to be set")
		}
		{ // (RTN16a)
			recover := query.Get("recover")
			if recover == "" {
				t.Fatal("expected resume query param to be set")
			}
			parts := strings.Split(fakeRecoveryKey, ":")
			if recover != parts[0] {
				t.Errorf("resume: expected %q got %q", parts[0], recover)
			}
			serial := query.Get("connectionSerial")
			if serial == "" {
				t.Fatal("expected connectionSerial query param to be set")
			}
			if serial != parts[1] {
				t.Errorf("connectionSerial: expected %q got %q", parts[1], serial)
			}
		}
		{ //(RTN16e)
			info := err.(*ably.ErrorInfo)
			code := 80008
			if info.Code != code {
				// verify unrecoverable-connection error set in stateChange.reason
				t.Errorf("expected 80000 got %d", info.Code)
			}
			reason := client2.Connection.ErrorReason()
			if reason.Code != code {
				// verify unrecoverable-connection error set in connection.errorReason
				t.Errorf("expected 80000 got %d", reason.Code)
			}
			if serial := client2.Connection.Serial(); serial != -1 {
				// verify serial is -1 (new connection), not 5
				t.Errorf("expected -1 got %d", serial)
			}
			if serial := client2.Connection.MsgSerial(); serial != 0 {
				// (RTN16f)
				// verify msgSerial is 0 (new connection), not 3
				t.Errorf("expected 0 got %d", serial)
			}
			fake := "ablygo_test_fake"
			if key := client2.Connection.Key(); strings.Contains(key, fake) {
				// verify connection using a new connectionkey
				t.Errorf("expected %q not to contain %q", key, fake)
			}
		}
	}
}

func sameConnection(a, b string) bool {
	return strings.Split(a, "-")[0] == strings.Split(b, "-")[0]
}

type protoConnWithReceiveHook struct {
	proto.Conn
	ok chan *proto.ProtocolMessage
}

func (w *protoConnWithReceiveHook) Receive(deadline time.Time) (*proto.ProtocolMessage, error) {
	msg, err := w.Conn.Receive(deadline)
	w.ok <- msg
	return msg, err
}

func TestRealtimeConn_RTN23(t *testing.T) {
	t.Skip("Temporarily disabled; see https://github.com/ably/ably-go/pull/169#discussion_r463656583")

	t.Parallel()
	query := make(chan url.Values, 1)
	ok := make(chan *proto.ProtocolMessage, 2)
	timeout := 30 * time.Millisecond
	app, c := ablytest.NewRealtime(ably.ClientOptions{}.
		RealtimeRequestTimeout(timeout).
		Dial(func(protocol string, u *url.URL) (proto.Conn, error) {
			query <- u.Query()
			conn, err := ablyutil.DialWebsocket(protocol, u)
			if err != nil {
				return nil, err
			}
			return &protoConnWithReceiveHook{ok: ok, Conn: conn}, nil
		}))
	defer safeclose(t, ablytest.FullRealtimeCloser(c), app)

	err := ablytest.ConnWaiter(c, c.Connect, ably.ConnectionEventConnected).Wait()
	if err != nil {
		t.Fatal(err)
	}
	msg := <-ok // consume the connect message
	receiveTimeout := timeout + time.Duration(msg.ConnectionDetails.MaxIdleInterval)

	{ // RTN23b
		h := (<-query).Get("heartbeats")
		if h != "true" {
			t.Errorf("expected heartbeats query param to be true got %q", h)
		}
	}
	{ //RTN23a
		select {
		case msg := <-ok:
			// The test here is ensuring we receive a heartbeat within the timeout bounds
			// as per rtn23a because the connection is idle since receiving connection
			// message from ably.
			if msg == nil {
				t.Fatal("expected to receive heartbeat message")
			}
			if msg.Action != proto.ActionHeartbeat {
				t.Errorf("expected action %v got %v", proto.ActionHeartbeat, msg.Action)
			}
		case <-time.After(receiveTimeout):
			t.Error("no heartbeat was sent by ably")
		}
	}
}<|MERGE_RESOLUTION|>--- conflicted
+++ resolved
@@ -972,7 +972,6 @@
 	}
 }
 
-<<<<<<< HEAD
 func TestRealtimeConn_RTN15g_NewConnectionOnStateLost(t *testing.T) {
 	t.Parallel()
 
@@ -1017,7 +1016,49 @@
 			dials <- u
 			return ablytest.MessagePipe(in, out)(p, u)
 		}))
-=======
+
+	err := ablytest.ConnWaiter(c, c.Connect, ably.ConnectionEventConnected).Wait()
+	if err != nil {
+		t.Fatal(err)
+	}
+
+	ablytest.Instantly.Recv(t, nil, dials, t.Fatalf) // discard first URL; we're interested in reconnections
+
+	discardStateTTL := time.Duration(connDetails.ConnectionStateTTL + connDetails.MaxIdleInterval)
+
+	// Simulate a broken connection. Before that, set the current time to a point
+	// in the future just before connectionStateTTL + maxIdleInterval. So we still
+	// attempt a resume.
+
+	setNow(now().Add(discardStateTTL - 1))
+	breakConn()
+
+	var dialed *url.URL
+	ablytest.Instantly.Recv(t, &dialed, dials, t.Fatalf)
+	if resume := dialed.Query().Get("resume"); resume == "" {
+		t.Fatalf("expected a resume key; got %v", dialed)
+	}
+
+	err = ablytest.ConnWaiter(c, c.Connect, ably.ConnectionEventConnected).Wait()
+	if err != nil {
+		t.Fatal(err)
+	}
+
+	// Now do the same, but past connectionStateTTL + maxIdleInterval. This
+	// should make a fresh connection.
+
+	setNow(now().Add(discardStateTTL + 1))
+	breakConn()
+
+	ablytest.Instantly.Recv(t, &dialed, dials, t.Fatalf)
+	if resume := dialed.Query().Get("resume"); resume != "" {
+		t.Fatalf("didn't expect a resume key; got %v", dialed)
+	}
+	if recover := dialed.Query().Get("recover"); recover != "" {
+		t.Fatalf("didn't expect a recover key; got %v", dialed)
+	}
+}
+
 func TestRealtimeConn_RTN15i_OnErrorWhenConnected(t *testing.T) {
 	t.Parallel()
 
@@ -1036,49 +1077,12 @@
 		ConnectionID:      "connection-id",
 		ConnectionDetails: &proto.ConnectionDetails{},
 	}
->>>>>>> cb9d0b8e
 
 	err := ablytest.ConnWaiter(c, c.Connect, ably.ConnectionEventConnected).Wait()
 	if err != nil {
 		t.Fatal(err)
 	}
 
-<<<<<<< HEAD
-	ablytest.Instantly.Recv(t, nil, dials, t.Fatalf) // discard first URL; we're interested in reconnections
-
-	discardStateTTL := time.Duration(connDetails.ConnectionStateTTL + connDetails.MaxIdleInterval)
-
-	// Simulate a broken connection. Before that, set the current time to a point
-	// in the future just before connectionStateTTL + maxIdleInterval. So we still
-	// attempt a resume.
-
-	setNow(now().Add(discardStateTTL - 1))
-	breakConn()
-
-	var dialed *url.URL
-	ablytest.Instantly.Recv(t, &dialed, dials, t.Fatalf)
-	if resume := dialed.Query().Get("resume"); resume == "" {
-		t.Fatalf("expected a resume key; got %v", dialed)
-	}
-
-	err = ablytest.ConnWaiter(c, c.Connect, ably.ConnectionEventConnected).Wait()
-	if err != nil {
-		t.Fatal(err)
-	}
-
-	// Now do the same, but past connectionStateTTL + maxIdleInterval. This
-	// should make a fresh connection.
-
-	setNow(now().Add(discardStateTTL + 1))
-	breakConn()
-
-	ablytest.Instantly.Recv(t, &dialed, dials, t.Fatalf)
-	if resume := dialed.Query().Get("resume"); resume != "" {
-		t.Fatalf("didn't expect a resume key; got %v", dialed)
-	}
-	if recover := dialed.Query().Get("recover"); recover != "" {
-		t.Fatalf("didn't expect a recover key; got %v", dialed)
-=======
 	// Get a channel to ATTACHED.
 
 	channel := c.Channels.Get("test")
@@ -1126,7 +1130,6 @@
 	// The channel should have been moved to FAILED too.
 	if expected, got := ably.StateChanFailed, channel.State(); expected != got {
 		t.Fatalf("expected channel in state %v; got %v", expected, got)
->>>>>>> cb9d0b8e
 	}
 }
 
