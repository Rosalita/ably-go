package ably_test

import (
	"context"
	"errors"
	"fmt"
	"io"
	"net/http"
	"net/url"
	"strings"
	"sync"
	"sync/atomic"
	"testing"
	"time"

	"github.com/ably/ably-go/ably"
	"github.com/ably/ably-go/ablytest"
)

func Test_RTN2_WebsocketQueryParams(t *testing.T) {
	setup := func(options ...ably.ClientOption) (requestParams url.Values) {
		in := make(chan *ably.ProtocolMessage, 1)
		out := make(chan *ably.ProtocolMessage, 16)
		var urls []url.URL
		defaultOptions := []ably.ClientOption{
			ably.WithToken("fake:token"),
			ably.WithAutoConnect(false),
			ably.WithDial(func(proto string, u *url.URL, timeout time.Duration) (ably.Conn, error) {
				urls = append(urls, *u)
				return MessagePipe(in, out)(proto, u, timeout)
			}),
		}
		options = append(defaultOptions, options...)
		c, _ := ably.NewRealtime(options...)
		in <- &ably.ProtocolMessage{
			Action:            ably.ActionConnected,
			ConnectionID:      "connection-id",
			ConnectionDetails: &ably.ConnectionDetails{},
		}

		err := ablytest.Wait(ablytest.ConnWaiter(c, c.Connect, ably.ConnectionEventConnected), nil)
		if err != nil {
			t.Fatal(err)
		}
		requestParams = urls[0].Query()
		return
	}

	t.Run("RTN2a: format should be msgPack or json", func(t *testing.T) {
		requestParams := setup(ably.WithUseBinaryProtocol(false)) // default protocol is false
		protocol := requestParams["format"]
		assertDeepEquals(t, []string{"json"}, protocol)

		requestParams = setup(ably.WithUseBinaryProtocol(true))
		protocol = requestParams["format"]
		assertDeepEquals(t, []string{"msgpack"}, protocol)
	})

	t.Run("RTN2b: echo should be true by default", func(t *testing.T) {
		requestParams := setup() // default echo value is true
		echo := requestParams["echo"]
		assertDeepEquals(t, []string{"true"}, echo)

		requestParams = setup(ably.WithEchoMessages(false))
		echo = requestParams["echo"]
		assertDeepEquals(t, []string{"false"}, echo)
	})

	t.Run("RTN2d: clientId contains provided clientId", func(t *testing.T) {
		requestParams := setup()
		clientId := requestParams["clientId"]
		assertNil(t, clientId)

		// todo - Need to verify if clientId is only valid for Basic Auth Mode
		clientIdParam := "123"
		key := "fake:key"
		requestParams = setup(ably.WithToken(""), ably.WithKey(key), ably.WithClientID(clientIdParam)) // Client Id is only enabled for basic auth
		clientId = requestParams["clientId"]
		assertDeepEquals(t, []string{clientIdParam}, clientId)
	})

	t.Run("RTN2e: depending on the auth scheme, accessToken contains token string or key contains api key", func(t *testing.T) {
		token := "fake:clientToken"
		requestParams := setup(ably.WithToken(token))
		actualToken := requestParams["access_token"]
		assertDeepEquals(t, []string{token}, actualToken)

		key := "fake:key"
		requestParams = setup(ably.WithToken(""), ably.WithKey(key)) // disable token, use key instead
		actualKey := requestParams["key"]
		assertDeepEquals(t, []string{key}, actualKey)
	})

	t.Run("RTN2f: api version v should be the API version", func(t *testing.T) {
		requestParams := setup()
		libVersion := requestParams["v"]
<<<<<<< HEAD
		assertDeepEquals(t, []string{"1.2"}, libVersion)
	})

	t.Run("RTN2g: library and version should be included as the value of lib param", func(t *testing.T) {
		requestParams := setup()
		lib := requestParams["lib"]
		assertDeepEquals(t, []string{"go-1.2.1"}, lib)
=======
		assertDeepEquals(t, []string{ably.AblyVersion}, libVersion)
>>>>>>> c3d844ae
	})
}

func Test_RTN3_ConnectionAutoConnect(t *testing.T) {

	recorder := NewMessageRecorder()

	app, client := ablytest.NewRealtime(
		ably.WithAutoConnect(true),
		ably.WithDial(recorder.Dial))

	connectionStateChanges := make(ably.ConnStateChanges, 10)
	off := client.Connection.OnAll(connectionStateChanges.Receive)
	defer off()

	defer safeclose(t, ablytest.FullRealtimeCloser(client), app)

	var connectionChange ably.ConnectionStateChange

	// Transition to connected without needing to explicitly connect
	ablytest.Soon.Recv(t, &connectionChange, connectionStateChanges, t.Fatalf)
	if expected, got := ably.ConnectionStateConnected, connectionChange.Current; expected != got {
		t.Fatalf("expected %v; got %v (event: %+v)", expected, got, connectionChange)
	}
	ablytest.Instantly.NoRecv(t, nil, connectionStateChanges, t.Fatalf)
}

func Test_RTN4a_ConnectionEventForStateChange(t *testing.T) {
	t.Run(fmt.Sprintf("on %s", ably.ConnectionStateConnecting), func(t *testing.T) {

		app, realtime := ablytest.NewRealtime(ably.WithAutoConnect(false))
		defer safeclose(t, ablytest.FullRealtimeCloser(realtime), app)

		changes := make(chan ably.ConnectionStateChange)
		defer ablytest.Instantly.NoRecv(t, nil, changes, t.Errorf)

		realtime.Connection.On(ably.ConnectionEventConnecting, func(change ably.ConnectionStateChange) {
			changes <- change
		})

		realtime.Connect()

		ablytest.Soon.Recv(t, nil, changes, t.Fatalf)
	})

	t.Run(fmt.Sprintf("on %s", ably.ConnectionStateConnected), func(t *testing.T) {

		app, realtime := ablytest.NewRealtime(ably.WithAutoConnect(false))
		defer safeclose(t, ablytest.FullRealtimeCloser(realtime), app)

		connectAndWait(t, realtime)
	})

	t.Run(fmt.Sprintf("on %s", ably.ConnectionStateDisconnected), func(t *testing.T) {

		dial, disconnect := DialFakeDisconnect(nil)
		options := []ably.ClientOption{
			ably.WithAutoConnect(false),
			ably.WithDial(dial),
		}
		app, realtime := ablytest.NewRealtime(options...)
		defer safeclose(t, app)
		defer realtime.Close()

		connectAndWait(t, realtime)

		changes := make(chan ably.ConnectionStateChange)
		defer ablytest.Instantly.NoRecv(t, nil, changes, t.Errorf)

		realtime.Connection.On(ably.ConnectionEventDisconnected, func(change ably.ConnectionStateChange) {
			changes <- change
		})

		err := disconnect()
		if err != nil {
			t.Fatalf("fake disconnection failed: %v", err)
		}

		ablytest.Soon.Recv(t, nil, changes, t.Fatalf)

	})

	t.Run(fmt.Sprintf("on %s", ably.ConnectionStateSuspended), func(t *testing.T) {

		t.Skip("SUSPENDED not yet implemented")
	})

	t.Run(fmt.Sprintf("on %s", ably.ConnectionStateClosing), func(t *testing.T) {

		app, realtime := ablytest.NewRealtime(ably.WithAutoConnect(false))
		defer safeclose(t, ablytest.FullRealtimeCloser(realtime), app)

		connectAndWait(t, realtime)

		changes := make(chan ably.ConnectionStateChange)
		defer ablytest.Instantly.NoRecv(t, nil, changes, t.Errorf)

		realtime.Connection.On(ably.ConnectionEventClosing, func(change ably.ConnectionStateChange) {
			changes <- change
		})

		realtime.Close()
		ablytest.Soon.Recv(t, nil, changes, t.Fatalf)
	})

	t.Run(fmt.Sprintf("on %s", ably.ConnectionStateClosed), func(t *testing.T) {

		app, realtime := ablytest.NewRealtime(ably.WithAutoConnect(false))
		defer safeclose(t, ablytest.FullRealtimeCloser(realtime), app)

		connectAndWait(t, realtime)

		changes := make(chan ably.ConnectionStateChange)
		defer ablytest.Instantly.NoRecv(t, nil, changes, t.Errorf)

		realtime.Connection.On(ably.ConnectionEventClosed, func(change ably.ConnectionStateChange) {
			changes <- change
		})

		realtime.Close()
		ablytest.Soon.Recv(t, nil, changes, t.Fatalf)
	})

	t.Run(fmt.Sprintf("on %s", ably.ConnectionStateFailed), func(t *testing.T) {

		options := []ably.ClientOption{
			ably.WithEnvironment("sandbox"),
			ably.WithAutoConnect(false),
			ably.WithKey("made:up"),
		}

		realtime, err := ably.NewRealtime(options...)
		if err != nil {
			t.Fatalf("unexpected err: %s", err)
		}

		changes := make(chan ably.ConnectionStateChange)
		defer ablytest.Instantly.NoRecv(t, nil, changes, t.Errorf)

		realtime.Connection.On(ably.ConnectionEventFailed, func(change ably.ConnectionStateChange) {
			changes <- change
		})

		realtime.Connect()
		ablytest.Soon.Recv(t, nil, changes, t.Fatalf)
	})
}

func Test_RTN6_Connected_When_CONNECTED_Msg_Received(t *testing.T) {
	// Check that the connection state changes to connected upon receipt
	// of a connected message.

	in := make(chan *ably.ProtocolMessage, 1)
	out := make(chan *ably.ProtocolMessage, 16)

	client, _ := ably.NewRealtime(
		ably.WithAutoConnect(false),
		ably.WithToken("fake:token"),
		ably.WithDial(MessagePipe(in, out)),
	)

	stateChange := make(ably.ConnStateChanges, 10)
	off := client.Connection.OnAll(stateChange.Receive)
	defer off()

	client.Connect()

	var change ably.ConnectionStateChange

	ablytest.Soon.Recv(t, &change, stateChange, t.Fatalf)
	if expected, got := ably.ConnectionStateConnecting, change.Current; expected != got {
		t.Fatalf("expected %v; got %v (event: %+v)", expected, got, change)
	}
	ablytest.Instantly.NoRecv(t, nil, stateChange, t.Fatalf) // Shouldn't receive connected state change until CONNECTED MSG is received

	// send connected message
	in <- &ably.ProtocolMessage{
		Action:            ably.ActionConnected,
		ConnectionID:      "connection-id",
		ConnectionDetails: &ably.ConnectionDetails{},
	}

	ablytest.Soon.Recv(t, &change, stateChange, t.Fatalf)
	if expected, got := ably.ConnectionStateConnected, change.Current; expected != got {
		t.Fatalf("expected %v; got %v (event: %+v)", expected, got, change)
	}
}

func connectAndWait(t *testing.T, realtime *ably.Realtime) {
	t.Helper()

	changes := make(chan ably.ConnectionStateChange, 2)
	defer ablytest.Instantly.NoRecv(t, nil, changes, t.Errorf)

	{
		off := realtime.Connection.Once(ably.ConnectionEventConnected, func(change ably.ConnectionStateChange) {
			changes <- change
		})
		defer off()
	}

	{
		off := realtime.Connection.Once(ably.ConnectionEventFailed, func(change ably.ConnectionStateChange) {
			changes <- change
		})
		defer off()
	}

	realtime.Connect()

	var change ably.ConnectionStateChange
	ablytest.Soon.Recv(t, &change, changes, t.Fatalf)

	if change.Current != ably.ConnectionStateConnected {
		t.Fatalf("unexpected FAILED event: %s", change.Reason)
	}
}

type connectionStateChanges chan ably.ConnectionStateChange

func (c connectionStateChanges) Receive(change ably.ConnectionStateChange) {
	c <- change
}

func TestRealtimeConn_RTN10_ConnectionSerial(t *testing.T) {
	t.Run("RTN10a: Should be unset until connected, should set after connected", func(t *testing.T) {
		connDetails := ably.ConnectionDetails{
			ConnectionKey:      "foo",
			ConnectionStateTTL: ably.DurationFromMsecs(time.Minute * 20),
			MaxIdleInterval:    ably.DurationFromMsecs(time.Minute * 5),
		}

		in := make(chan *ably.ProtocolMessage, 1)
		out := make(chan *ably.ProtocolMessage, 16)

		c, _ := ably.NewRealtime(
			ably.WithAutoConnect(false),
			ably.WithToken("fake:token"),
			ably.WithDial(MessagePipe(in, out)))

		stateChange := make(connectionStateChanges, 2)
		c.Connection.OnAll(stateChange.Receive)

		if expected, got := ably.ConnectionStateInitialized, c.Connection.State(); expected != got {
			t.Fatalf("expected %v; got %v", expected, got)
		}

		serial := c.Connection.Serial()

		if serial != nil {
			t.Fatal("Connection serial should be nil when initialized/not connected")
		}

		c.Connect()

		var change ably.ConnectionStateChange

		ablytest.Soon.Recv(t, &change, stateChange, t.Fatalf)
		if expected, got := ably.ConnectionStateConnecting, change.Current; expected != got {
			t.Fatalf("expected %v; got %v (event: %+v)", expected, got, change.Current)
		}

		serial = c.Connection.Serial()

		if serial != nil {
			t.Fatal("Connection serial should be nil when connecting/not connected")
		}

		in <- &ably.ProtocolMessage{
			Action:            ably.ActionConnected,
			ConnectionID:      "connection",
			ConnectionSerial:  2,
			ConnectionDetails: &connDetails,
		}

		ablytest.Soon.Recv(t, &change, stateChange, t.Fatalf)
		if expected, got := ably.ConnectionStateConnected, change.Current; expected != got {
			t.Fatalf("expected %v; got %v (event: %+v)", expected, got, change.Current)
		}

		err := ablytest.Wait(ablytest.AssertionWaiter(func() bool {
			return *c.Connection.Serial() == 2
		}), nil)

		if err != nil {
			t.Fatalf("Expected %v, Received %v", 2, *c.Connection.Serial())
		}
	})

	t.Run("RTN10b: Should be set everytime message with connection-serial is received", func(t *testing.T) {
		connDetails := ably.ConnectionDetails{
			ConnectionKey:      "foo",
			ConnectionStateTTL: ably.DurationFromMsecs(time.Minute * 20),
			MaxIdleInterval:    ably.DurationFromMsecs(time.Minute * 5),
		}

		in := make(chan *ably.ProtocolMessage, 1)
		out := make(chan *ably.ProtocolMessage, 16)

		in <- &ably.ProtocolMessage{
			Action:            ably.ActionConnected,
			ConnectionID:      "connection",
			ConnectionSerial:  2,
			ConnectionDetails: &connDetails,
		}

		c, _ := ably.NewRealtime(
			ably.WithAutoConnect(false),
			ably.WithToken("fake:token"),
			ably.WithDial(MessagePipe(in, out)))

		err := ablytest.Wait(ablytest.ConnWaiter(c, c.Connect, ably.ConnectionEventConnected), nil)
		if err != nil {
			t.Fatal(err)
		}

		serial := *c.Connection.Serial()
		if serial != 2 {
			t.Fatal("Connection serial should be set to 2")
		}

		in <- &ably.ProtocolMessage{
			Action:            ably.ActionAttached,
			ConnectionID:      "connection",
			ConnectionSerial:  4,
			ConnectionDetails: &connDetails,
		}

		err = ablytest.Wait(ablytest.AssertionWaiter(func() bool {
			return *c.Connection.Serial() == 4
		}), nil)

		if err != nil {
			t.Fatalf("Expected %v, Received %v", 4, *c.Connection.Serial())
		}

		in <- &ably.ProtocolMessage{
			Action:            ably.ActionMessage,
			ConnectionID:      "connection",
			ConnectionSerial:  5,
			ConnectionDetails: &connDetails,
		}

		err = ablytest.Wait(ablytest.AssertionWaiter(func() bool {
			return *c.Connection.Serial() == 5
		}), nil)

		if err != nil {
			t.Fatalf("Expected %v, Received %v", 5, *c.Connection.Serial())
		}

		in <- &ably.ProtocolMessage{
			Action:            ably.ActionHeartbeat,
			ConnectionID:      "connection",
			ConnectionSerial:  6,
			ConnectionDetails: &connDetails,
		}

		err = ablytest.Wait(ablytest.AssertionWaiter(func() bool {
			return *c.Connection.Serial() == 6
		}), nil)

		if err != nil {
			t.Fatalf("Expected %v, Received %v", 6, *c.Connection.Serial())
		}
	})
}

func TestRealtimeConn_RTN12_Connection_Close(t *testing.T) {

	setUpWithEOF := func() (app *ablytest.Sandbox, client *ably.Realtime, doEOF chan struct{}) {
		doEOF = make(chan struct{}, 1)

		app, client = ablytest.NewRealtime(
			ably.WithAutoConnect(false),
			ably.WithDial(func(protocol string, u *url.URL, timeout time.Duration) (ably.Conn, error) {
				c, err := ably.DialWebsocket(protocol, u, timeout)
				return protoConnWithFakeEOF{Conn: c, doEOF: doEOF}, err
			}))

		err := ablytest.Wait(ablytest.ConnWaiter(client, client.Connect, ably.ConnectionEventConnected), nil)
		if err != nil {
			t.Fatal(err)
		}
		connectionState := client.Connection.State()
		if connectionState != ably.ConnectionStateConnected {
			t.Fatalf("expected %v; got %v", ably.ConnectionStateConnected, connectionState)
		}
		return
	}

	setUpWithConnectingInterrupt := func() (app *ablytest.Sandbox, client *ably.Realtime, dialErr chan error, waitTillDial chan error) {
		dialErr = make(chan error, 1)
		waitTillDial = make(chan error)
		app, client = ablytest.NewRealtime(
			ably.WithAutoConnect(false),
			ably.WithDial(func(protocol string, u *url.URL, timeout time.Duration) (ably.Conn, error) {
				waitTillDial <- nil
				if err := <-dialErr; err != nil {
					return nil, err
				}
				return ably.DialWebsocket(protocol, u, timeout)
			}))
		return
	}

	t.Run("RTN12a: transition to closed on connection close", func(t *testing.T) {
		app, client, _ := setUpWithEOF()
		defer safeclose(t, ablytest.FullRealtimeCloser(client), app)

		stateChange := make(connectionStateChanges, 2)
		client.Connection.OnAll(stateChange.Receive)

		client.Close()

		var change ably.ConnectionStateChange
		ablytest.Soon.Recv(t, &change, stateChange, t.Fatalf)

		if expected, got := ably.ConnectionStateClosing, change.Current; expected != got {
			t.Fatalf("expected %v; got %v (event: %+v)", expected, got, change.Current)
		}
		ablytest.Soon.Recv(t, &change, stateChange, t.Fatalf)

		if expected, got := ably.ConnectionStateClosed, change.Current; expected != got {
			t.Fatalf("expected %v; got %v (event: %+v)", expected, got, change.Current)
		}
		ablytest.Instantly.NoRecv(t, nil, stateChange, t.Fatalf)

	})

	t.Run("RTN12b: transition to closed on close request timeout", func(t *testing.T) {
		connDetails := ably.ConnectionDetails{
			ConnectionKey:      "foo",
			ConnectionStateTTL: ably.DurationFromMsecs(time.Minute * 20),
			MaxIdleInterval:    ably.DurationFromMsecs(time.Minute * 5),
		}

		afterCalls := make(chan ablytest.AfterCall)
		now, after := ablytest.TimeFuncs(afterCalls)

		var in chan *ably.ProtocolMessage
		realtimeRequestTimeout := time.Minute
		c, _ := ably.NewRealtime(
			ably.WithAutoConnect(false),
			ably.WithToken("fake:token"),
			ably.WithRealtimeRequestTimeout(realtimeRequestTimeout),
			ably.WithNow(now),
			ably.WithAfter(after),
			ably.WithDial(func(p string, u *url.URL, timeout time.Duration) (ably.Conn, error) {
				in = make(chan *ably.ProtocolMessage, 1)
				out := make(chan *ably.ProtocolMessage, 16)
				in <- &ably.ProtocolMessage{
					Action:            ably.ActionConnected,
					ConnectionID:      "connection",
					ConnectionDetails: &connDetails,
				}
				return MessagePipe(in, out,
					MessagePipeWithNowFunc(now),
					MessagePipeWithAfterFunc(after),
				)(p, u, timeout)
			}))

		err := ablytest.Wait(ablytest.ConnWaiter(c, c.Connect, ably.ConnectionEventConnected), nil)
		if err != nil {
			t.Fatal(err)
		}

		stateChange := make(connectionStateChanges, 2)
		c.Connection.OnAll(stateChange.Receive)

		maxIdleInterval := time.Duration(connDetails.MaxIdleInterval)
		receiveTimeout := realtimeRequestTimeout + maxIdleInterval

		c.Close()
		// RTN23a The connection should be closed due to lack of activity past
		// receiveTimeout
		var change ably.ConnectionStateChange
		ablytest.Soon.Recv(t, &change, stateChange, t.Fatalf)

		if expected, got := ably.ConnectionStateClosing, change.Current; expected != got {
			t.Fatalf("expected %v; got %v (event: %+v)", expected, got, change.Current)
		}

		// Expect timer for a message receive.
		var timer ablytest.AfterCall

		ablytest.Instantly.Recv(t, &timer, afterCalls, t.Fatalf)
		if expected, got := receiveTimeout, timer.D; expected != got {
			t.Fatalf("expected %v, got %v", expected, got)
		}

		// Let the deadline pass without a message; expect a disconnection.
		timer.Fire()

		ablytest.Soon.Recv(t, &change, stateChange, t.Fatalf)
		if expected, got := ably.ConnectionStateClosed, change.Current; expected != got {
			t.Fatalf("expected %v; got %v (event: %+v)", expected, got, change.Current)
		}

		errReason := change.Reason
		// make sure the reason is timeout
		if !strings.Contains(errReason.Error(), "timeout") {
			t.Errorf("expected %q to contain timeout", errReason.Error())
		}

		ablytest.Instantly.NoRecv(t, nil, stateChange, t.Fatalf)
	})

	t.Run("RTN12c: transition to closed on transport error", func(t *testing.T) {
		app, client, doEOF := setUpWithEOF()
		defer safeclose(t, ablytest.FullRealtimeCloser(client), app)

		stateChange := make(connectionStateChanges, 2)
		client.Connection.OnAll(stateChange.Receive)

		client.Close()

		var change ably.ConnectionStateChange
		ablytest.Soon.Recv(t, &change, stateChange, t.Fatalf)

		if expected, got := ably.ConnectionStateClosing, change.Current; expected != got {
			t.Fatalf("expected %v; got %v (event: %+v)", expected, got, change.Current)
		}

		doEOF <- struct{}{}

		select {
		case change = <-stateChange:
		case <-time.After(50 * time.Millisecond):
			t.Fatal("didn't transition on EOF")
		}

		if expected, got := ably.ConnectionStateClosed, change; expected != got.Current {
			t.Fatalf("expected transition to %v, got %v", expected, got)
		}

		ablytest.Instantly.NoRecv(t, nil, stateChange, t.Fatalf)
	})

	t.Run("RTN12d : should abort reconnection timer while disconnected on closed", func(t *testing.T) {
		/*
			FAILING TEST
			https://github.com/ably/ably-go/pull/383/checks?check_run_id=3489733972#step:7:473

			=== RUN   TestRealtimeConn_RTN12_Connection_Close/RTN12f:_transition_to_closed_when_close_is_called_intermittently
			--- FAIL: TestRealtimeConn_RTN12_Connection_Close (20.97s)
				--- PASS: TestRealtimeConn_RTN12_Connection_Close/RTN12a:_transition_to_closed_on_connection_close (6.50s)
				--- PASS: TestRealtimeConn_RTN12_Connection_Close/RTN12b:_transition_to_closed_on_close_request_timeout (0.01s)
				--- PASS: TestRealtimeConn_RTN12_Connection_Close/RTN12c:_transition_to_closed_on_transport_error (6.57s)
				--- FAIL: TestRealtimeConn_RTN12_Connection_Close/RTN12d_:_should_abort_reconnection_timer_while_disconnected_on_closed (0.00s)
				--- PASS: TestRealtimeConn_RTN12_Connection_Close/RTN12d:_should_abort_reconnection_timer_while_suspended_on_closed (1.40s)
				--- PASS: TestRealtimeConn_RTN12_Connection_Close/RTN12f:_transition_to_closed_when_close_is_called_intermittently (6.48s)
		*/
		t.Skip("FAILING TEST")

		connDetails := ably.ConnectionDetails{
			ConnectionKey:      "foo",
			ConnectionStateTTL: ably.DurationFromMsecs(time.Minute * 20),
			MaxIdleInterval:    ably.DurationFromMsecs(time.Minute * 5),
		}

		afterCalls := make(chan ablytest.AfterCall)
		now, after := ablytest.TimeFuncs(afterCalls)

		var in chan *ably.ProtocolMessage

		dialErr := make(chan error, 1)

		realtimeRequestTimeout := time.Minute
		c, _ := ably.NewRealtime(
			ably.WithAutoConnect(false),
			ably.WithToken("fake:token"),
			ably.WithRealtimeRequestTimeout(realtimeRequestTimeout),
			ably.WithNow(now),
			ably.WithAfter(after),
			ably.WithDial(func(p string, u *url.URL, timeout time.Duration) (ably.Conn, error) {
				if err := <-dialErr; err != nil {
					return nil, err
				}
				in = make(chan *ably.ProtocolMessage, 1)
				out := make(chan *ably.ProtocolMessage, 16)
				in <- &ably.ProtocolMessage{
					Action:            ably.ActionConnected,
					ConnectionID:      "connection",
					ConnectionDetails: &connDetails,
				}
				return MessagePipe(in, out,
					MessagePipeWithNowFunc(now),
					MessagePipeWithAfterFunc(after),
				)(p, u, timeout)
			}))

		dialErr <- nil
		err := ablytest.Wait(ablytest.ConnWaiter(c, c.Connect, ably.ConnectionEventConnected), nil)
		if err != nil {
			t.Fatal(err)
		}

		stateChange := make(connectionStateChanges, 2)
		c.Connection.OnAll(stateChange.Receive)

		maxIdleInterval := time.Duration(connDetails.MaxIdleInterval)
		receiveTimeout := realtimeRequestTimeout + maxIdleInterval

		// Expect timer for a message receive.
		var timer ablytest.AfterCall

		// receive message request timeout inside eventloop
		ablytest.Instantly.Recv(t, &timer, afterCalls, t.Fatalf)
		if expected, got := receiveTimeout, timer.D; expected != got {
			t.Fatalf("expected %v, got %v", expected, got)
		}

		// Let the deadline pass without a message; expect a disconnection.
		timer.Fire()
		dialErr <- errors.New("can't reconnect once disconnected")

		var change ably.ConnectionStateChange
		ablytest.Soon.Recv(t, &change, stateChange, t.Fatalf)

		// received disconnect on first receive
		if expected, got := ably.ConnectionStateDisconnected, change.Current; expected != got {
			t.Fatalf("expected %v; got %v (event: %+v)", expected, got, change.Current)
		}

		// retry connection with ably server
		ablytest.Soon.Recv(t, &change, stateChange, t.Fatalf)
		if expected, got := ably.ConnectionStateConnecting, change.Current; expected != got {
			t.Fatalf("expected %v; got %v (event: %+v)", expected, got, change.Current)
		}

		dialErr <- errors.New("can't reconnect once disconnected")
		// first reconnect failed (raw connection can't be established, outside retry loop), so returned disconnect
		ablytest.Soon.Recv(t, &change, stateChange, t.Fatalf)
		if expected, got := ably.ConnectionStateDisconnected, change.Current; expected != got {
			t.Fatalf("expected %v; got %v (event: %+v)", expected, got, change.Current)
		}

		// consume parent suspend timer with timeout connectionState TTL
		ablytest.Instantly.Recv(t, nil, afterCalls, t.Fatalf)
		// Went inside retry loop for connecting with server again
		// consume and wait for disconnect retry timer with disconnectedRetryTimeout
		ablytest.Instantly.Recv(t, nil, afterCalls, t.Fatalf)

		c.Close()
		// state change should triggger disconnect timer to trigger and stop the loop due to ConnectionStateClosed
		ablytest.Soon.Recv(t, &change, stateChange, t.Fatalf)
		if expected, got := ably.ConnectionStateClosed, change.Current; expected != got {
			t.Fatalf("expected %v; got %v (event: %+v)", expected, got, change.Current)
		}
		ablytest.Before(time.Second).NoRecv(t, nil, stateChange, t.Fatalf)
	})

	t.Run("RTN12d: should abort reconnection timer while suspended on closed", func(t *testing.T) {
		/*
					FAILING TEST
					https://github.com/ably/ably-go/pull/384/checks?check_run_id=3497981941#step:7:481

					=== RUN   TestRealtimeConn_RTN12_Connection_Close/RTN12f:_transition_to_closed_when_close_is_called_intermittently
			--- FAIL: TestRealtimeConn_RTN12_Connection_Close (19.15s)
			    --- PASS: TestRealtimeConn_RTN12_Connection_Close/RTN12a:_transition_to_closed_on_connection_close (6.42s)
			    --- PASS: TestRealtimeConn_RTN12_Connection_Close/RTN12b:_transition_to_closed_on_close_request_timeout (0.01s)
			    --- PASS: TestRealtimeConn_RTN12_Connection_Close/RTN12c:_transition_to_closed_on_transport_error (6.35s)
			    --- SKIP: TestRealtimeConn_RTN12_Connection_Close/RTN12d_:_should_abort_reconnection_timer_while_disconnected_on_closed (0.00s)
			    --- FAIL: TestRealtimeConn_RTN12_Connection_Close/RTN12d:_should_abort_reconnection_timer_while_suspended_on_closed (0.00s)
			    --- PASS: TestRealtimeConn_RTN12_Connection_Close/RTN12f:_transition_to_closed_when_close_is_called_intermittently (6.37s)
		*/
		t.Skip("FAILING TEST")

		connDetails := ably.ConnectionDetails{
			ConnectionKey:      "foo",
			ConnectionStateTTL: ably.DurationFromMsecs(time.Minute * 20),
			MaxIdleInterval:    ably.DurationFromMsecs(time.Minute * 5),
		}

		afterCalls := make(chan ablytest.AfterCall)
		now, after := ablytest.TimeFuncs(afterCalls)

		var in chan *ably.ProtocolMessage

		dialErr := make(chan error, 1)
		realtimeRequestTimeout := time.Minute
		c, _ := ably.NewRealtime(
			ably.WithAutoConnect(false),
			ably.WithToken("fake:token"),
			ably.WithRealtimeRequestTimeout(realtimeRequestTimeout),
			ably.WithNow(now),
			ably.WithAfter(after),
			ably.WithDial(func(p string, u *url.URL, timeout time.Duration) (ably.Conn, error) {
				if err := <-dialErr; err != nil {
					return nil, err
				}
				in = make(chan *ably.ProtocolMessage, 1)
				out := make(chan *ably.ProtocolMessage, 16)
				in <- &ably.ProtocolMessage{
					Action:            ably.ActionConnected,
					ConnectionID:      "connection",
					ConnectionDetails: &connDetails,
				}
				return MessagePipe(in, out,
					MessagePipeWithNowFunc(now),
					MessagePipeWithAfterFunc(after),
				)(p, u, timeout)
			}))

		dialErr <- nil
		err := ablytest.Wait(ablytest.ConnWaiter(c, c.Connect, ably.ConnectionEventConnected), nil)
		if err != nil {
			t.Fatal(err)
		}

		stateChange := make(connectionStateChanges, 2)
		c.Connection.OnAll(stateChange.Receive)

		maxIdleInterval := time.Duration(connDetails.MaxIdleInterval)
		receiveTimeout := realtimeRequestTimeout + maxIdleInterval

		// Expect timer for a message receive.
		var timer ablytest.AfterCall

		// receive message request timeout inside eventloop
		ablytest.Instantly.Recv(t, &timer, afterCalls, t.Fatalf)
		if expected, got := receiveTimeout, timer.D; expected != got {
			t.Fatalf("expected %v, got %v", expected, got)
		}

		// Let the deadline pass without a message; expect a disconnection.
		timer.Fire()
		dialErr <- errors.New("can't reconnect once disconnected")

		var change ably.ConnectionStateChange
		ablytest.Soon.Recv(t, &change, stateChange, t.Fatalf)

		// received disconnect on first receive
		if expected, got := ably.ConnectionStateDisconnected, change.Current; expected != got {
			t.Fatalf("expected %v; got %v (event: %+v)", expected, got, change.Current)
		}
		// retry connection with ably server
		ablytest.Soon.Recv(t, &change, stateChange, t.Fatalf)
		if expected, got := ably.ConnectionStateConnecting, change.Current; expected != got {
			t.Fatalf("expected %v; got %v (event: %+v)", expected, got, change.Current)
		}

		dialErr <- errors.New("can't reconnect once disconnected")
		// first connect failed (raw connection can't be established), so returned disconnect
		ablytest.Soon.Recv(t, &change, stateChange, t.Fatalf)
		if expected, got := ably.ConnectionStateDisconnected, change.Current; expected != got {
			t.Fatalf("expected %v; got %v (event: %+v)", expected, got, change.Current)
		}

		// consume parent suspend timer with timeout connectionStateTTL
		reconnect, suspend := ablytest.GetReconnectionTimersFrom(t, afterCalls)
		suspend.Fire()                                       // fire suspend timer
		ablytest.Wait(ablytest.AssertionWaiter(func() bool { // make sure suspend timer is triggered
			return suspend.IsTriggered()
		}), nil)
		// Went inside retry loop for connecting with server again
		// consume and wait for disconnect retry timer with disconnectedRetryTimeout
		reconnect.Fire()                                     // fire disconnect timer
		ablytest.Wait(ablytest.AssertionWaiter(func() bool { // make sure disconnect timer is triggered
			return reconnect.IsTriggered()
		}), nil)

		ablytest.Soon.Recv(t, &change, stateChange, t.Fatalf)
		if expected, got := ably.ConnectionStateSuspended, change.Current; expected != got {
			t.Fatalf("expected %v; got %v (event: %+v)", expected, got, change.Current)
		}

		// consume and wait for suspend retry timer with suspendedRetryTimeout
		ablytest.Instantly.Recv(t, nil, afterCalls, t.Fatalf)

		c.Close()

		ablytest.Soon.Recv(t, &change, stateChange, t.Fatalf)
		if expected, got := ably.ConnectionStateClosed, change.Current; expected != got {
			t.Fatalf("expected %v; got %v (event: %+v)", expected, got, change.Current)
		}

		ablytest.Before(time.Second).NoRecv(t, nil, stateChange, t.Fatalf)
	})

	t.Run("RTN12f: transition to closed when close is called intermittently", func(t *testing.T) {
		app, client, interrupt, waitTillConnecting := setUpWithConnectingInterrupt()
		defer safeclose(t, ablytest.FullRealtimeCloser(client), app)

		stateChange := make(ably.ConnStateChanges, 10)
		off := client.Connection.OnAll(stateChange.Receive)
		defer off()

		client.Connect()

		var change ably.ConnectionStateChange

		ablytest.Soon.Recv(t, &change, stateChange, t.Fatalf)
		if expected, got := ably.ConnectionStateConnecting, change.Current; expected != got {
			t.Fatalf("expected %v; got %v (event: %+v)", expected, got, change)
		}

		<-waitTillConnecting

		client.Close()

		ablytest.Soon.Recv(t, &change, stateChange, t.Fatalf)
		if expected, got := ably.ConnectionStateClosing, change.Current; expected != got {
			t.Fatalf("expected %v; got %v (event: %+v)", expected, got, change)
		}

		interrupt <- nil // continue to connected

		ablytest.Soon.Recv(t, &change, stateChange, t.Fatalf)
		if expected, got := ably.ConnectionStateClosed, change.Current; expected != got {
			t.Fatalf("expected %v; got %v (event: %+v)", expected, got, change)
		}

	})
}

func TestRealtimeConn_RTN15a_ReconnectOnEOF(t *testing.T) {

	doEOF := make(chan struct{}, 1)

	app, client := ablytest.NewRealtime(
		ably.WithAutoConnect(false),
		ably.WithDial(func(protocol string, u *url.URL, timeout time.Duration) (ably.Conn, error) {
			c, err := ably.DialWebsocket(protocol, u, timeout)
			return protoConnWithFakeEOF{Conn: c, doEOF: doEOF}, err
		}))
	defer safeclose(t, ablytest.FullRealtimeCloser(client), app)

	if err := ablytest.Wait(ablytest.ConnWaiter(client, client.Connect, ably.ConnectionEventConnected), nil); err != nil {
		t.Fatalf("Connect=%s", err)
	}

	channel := client.Channels.Get("channel")

	if err := channel.Attach(context.Background()); err != nil {
		t.Fatal(err)
	}

	sub, unsub, err := ablytest.ReceiveMessages(channel, "")
	if err != nil {
		t.Fatal(err)
	}
	defer unsub()

	stateChanges := make(chan ably.ConnectionStateChange, 16)
	client.Connection.OnAll(func(c ably.ConnectionStateChange) {
		stateChanges <- c
	})

	doEOF <- struct{}{}

	var state ably.ConnectionStateChange

	select {
	case state = <-stateChanges:
	case <-time.After(50 * time.Millisecond):
		t.Fatal("didn't transition on EOF")
	}

	if expected, got := ably.ConnectionStateDisconnected, state; expected != got.Current {
		t.Fatalf("expected transition to %v, got %v", expected, got)
	}

	// Publish a message to the channel through REST. If connection recovery
	// succeeds, we should then receive it without reattaching.

	rest, err := ably.NewREST(app.Options()...)
	if err != nil {
		t.Fatal(err)
	}
	err = rest.Channels.Get("channel").Publish(context.Background(), "name", "data")
	if err != nil {
		t.Fatal(err)
	}

	select {
	case state = <-stateChanges:
	case <-time.After(50 * time.Millisecond):
		t.Fatal("didn't reconnect")
	}

	if expected, got := ably.ConnectionStateConnecting, state; expected != got.Current {
		t.Fatalf("expected transition to %v, got %v", expected, got)
	}

	select {
	case state = <-stateChanges:
	case <-time.After(ablytest.Timeout):
		t.Fatal("didn't transition from CONNECTING")
	}

	if expected, got := ably.ConnectionStateConnected, state; expected != got.Current {
		t.Fatalf("expected transition to %v, got %v", expected, got)
	}

	select {
	case msg := <-sub:
		if expected, got := "data", msg.Data; expected != got {
			t.Fatalf("expected message with data %v, got %v", expected, got)
		}
	case <-time.After(ablytest.Timeout):
		t.Fatal("expected message after connection recovery; got none")
	}
}

type protoConnWithFakeEOF struct {
	ably.Conn
	doEOF     <-chan struct{}
	onMessage func(msg *ably.ProtocolMessage)
}

func (c protoConnWithFakeEOF) Receive(deadline time.Time) (*ably.ProtocolMessage, error) {
	type result struct {
		msg *ably.ProtocolMessage
		err error
	}

	received := make(chan result, 1)

	go func() {
		msg, err := c.Conn.Receive(deadline)
		received <- result{msg: msg, err: err}
	}()

	select {
	case r := <-received:
		if c.onMessage != nil {
			c.onMessage(r.msg)
		}
		return r.msg, r.err
	case <-c.doEOF:
		return nil, io.EOF
	}
}

type transportMessages struct {
	sync.Mutex
	dial     *url.URL
	messages []*ably.ProtocolMessage
}

func (tm *transportMessages) Add(m *ably.ProtocolMessage) {
	tm.Lock()
	defer tm.Unlock()
	tm.messages = append(tm.messages, m)
}

func (tm *transportMessages) Messages() []*ably.ProtocolMessage {
	tm.Lock()
	defer tm.Unlock()
	return tm.messages
}

func TestRealtimeConn_RTN15b(t *testing.T) {

	doEOF := make(chan struct{}, 1)

	var metaList []*transportMessages
	gotDial := make(chan chan struct{})
	app, client := ablytest.NewRealtime(
		ably.WithAutoConnect(false),
		ably.WithDial(func(protocol string, u *url.URL, timeout time.Duration) (ably.Conn, error) {
			m := &transportMessages{dial: u}
			metaList = append(metaList, m)
			if len(metaList) > 1 {
				goOn := make(chan struct{})
				gotDial <- goOn
				<-goOn
			}
			c, err := ably.DialWebsocket(protocol, u, timeout)
			return protoConnWithFakeEOF{Conn: c, doEOF: doEOF, onMessage: func(msg *ably.ProtocolMessage) {
				m.Add(msg)
			}}, err
		}))
	defer safeclose(t, ablytest.FullRealtimeCloser(client), app)

	if err := ablytest.Wait(ablytest.ConnWaiter(client, client.Connect, ably.ConnectionEventConnected), nil); err != nil {
		t.Fatalf("Connect=%s", err)
	}

	channel := client.Channels.Get("channel")

	if err := channel.Attach(context.Background()); err != nil {
		t.Fatal(err)
	}

	stateChanges := make(chan ably.ConnectionStateChange, 16)
	client.Connection.OnAll(func(c ably.ConnectionStateChange) {
		stateChanges <- c
	})

	doEOF <- struct{}{}

	var state ably.ConnectionStateChange

	select {
	case state = <-stateChanges:
	case <-time.After(50 * time.Millisecond):
		t.Fatal("didn't transition on EOF")
	}

	if expected, got := ably.ConnectionStateDisconnected, state; expected != got.Current {
		t.Fatalf("expected transition to %v, got %v", expected, got)
	}

	// Publish a message to the channel through REST. If connection recovery
	// succeeds, we should then receive it without reattaching.

	rest, err := ably.NewREST(app.Options()...)
	if err != nil {
		t.Fatal(err)
	}
	goOn := <-gotDial
	err = rest.Channels.Get("channel").Publish(context.Background(), "name", "data")
	if err != nil {
		t.Fatal(err)
	}
	close(goOn)

	select {
	case state = <-stateChanges:
	case <-time.After(50 * time.Millisecond):
		t.Fatal("didn't reconnect")
	}

	if expected, got := ably.ConnectionStateConnecting, state; expected != got.Current {
		t.Fatalf("expected transition to %v, got %v", expected, got)
	}

	select {
	case state = <-stateChanges:
	case <-time.After(ablytest.Timeout):
		t.Fatal("didn't transition from CONNECTING")
	}

	if expected, got := ably.ConnectionStateConnected, state; expected != got.Current {
		t.Fatalf("expected transition to %v, got %v", expected, got)
	}
	if len(metaList) != 2 {
		t.Fatalf("expected 2 connection dialing got %d", len(metaList))
	}

	{ //(RTN15b1)
		u := metaList[1].dial
		resume := u.Query().Get("resume")
		connKey := recent(metaList[0].Messages(), ably.ActionConnected).ConnectionDetails.ConnectionKey
		if resume == "" {
			t.Fatal("expected resume query param to be set")
		}
		if resume != connKey {
			t.Errorf("resume: expected %q got %q", connKey, resume)
		}
	}

	{ //(RTN15b2)
		u := metaList[1].dial
		serial := u.Query().Get("connectionSerial")
		connSerial := fmt.Sprint(metaList[0].Messages()[0].ConnectionSerial)
		if serial == "" {
			t.Fatal("expected connectionSerial query param to be set")
		}
		if serial != connSerial {
			t.Errorf("connectionSerial: expected %q got %q", connSerial, serial)
		}
	}
}

func recent(msgs []*ably.ProtocolMessage, action ably.ProtoAction) *ably.ProtocolMessage {
	for i := len(msgs) - 1; i >= 0; i-- {
		if msgs[i].Action == action {
			return msgs[i]
		}
	}
	return nil
}

func TestRealtimeConn_RTN15c1(t *testing.T) {

	doEOF := make(chan struct{}, 1)

	var metaList []*transportMessages
	gotDial := make(chan chan struct{})

	app, client := ablytest.NewRealtime(
		ably.WithAutoConnect(false),
		ably.WithDial(func(protocol string, u *url.URL, timeout time.Duration) (ably.Conn, error) {
			m := &transportMessages{dial: u}
			metaList = append(metaList, m)
			if len(metaList) > 1 {
				goOn := make(chan struct{})
				gotDial <- goOn
				<-goOn
			}
			c, err := ably.DialWebsocket(protocol, u, timeout)
			return protoConnWithFakeEOF{Conn: c, doEOF: doEOF, onMessage: func(msg *ably.ProtocolMessage) {
				m.Add(msg)
			}}, err
		}))
	defer safeclose(t, ablytest.FullRealtimeCloser(client), app)

	if err := ablytest.Wait(ablytest.ConnWaiter(client, client.Connect, ably.ConnectionEventConnected), nil); err != nil {
		t.Fatalf("Connect=%s", err)
	}

	channel := client.Channels.Get("channel")
	if err := channel.Attach(context.Background()); err != nil {
		t.Fatal(err)
	}

	sub, unsub, err := ablytest.ReceiveMessages(channel, "")
	if err != nil {
		t.Fatal(err)
	}
	defer unsub()

	chanStateChanges := make(ably.ChannelStateChanges)
	off := channel.OnAll(chanStateChanges.Receive)
	defer off()

	stateChanges := make(chan ably.ConnectionStateChange, 16)
	client.Connection.OnAll(func(c ably.ConnectionStateChange) {
		stateChanges <- c
	})

	doEOF <- struct{}{}

	var state ably.ConnectionStateChange

	select {
	case state = <-stateChanges:
	case <-time.After(50 * time.Millisecond):
		t.Fatal("didn't transition on EOF")
	}
	if expected, got := ably.ConnectionStateDisconnected, state; expected != got.Current {
		t.Fatalf("expected transition to %v, got %v", expected, got)
	}
	rest, err := ably.NewREST(app.Options()...)
	if err != nil {
		t.Fatal(err)
	}
	goOn := <-gotDial
	err = rest.Channels.Get("channel").Publish(context.Background(), "name", "data")
	if err != nil {
		t.Fatal(err)
	}
	close(goOn)

	select {
	case state = <-stateChanges:
	case <-time.After(50 * time.Millisecond):
		t.Fatal("didn't reconnect")
	}
	if expected, got := ably.ConnectionStateConnecting, state; expected != got.Current {
		t.Fatalf("expected transition to %v, got %v", expected, got)
	}
	select {
	case msg := <-sub:
		if expected, got := "data", msg.Data; expected != got {
			t.Fatalf("expected message with data %v, got %v", expected, got)
		}
	case <-time.After(ablytest.Timeout):
		t.Fatal("expected message after connection recovery; got none")
	}

	// (RTN15c1)
	//
	// - current connectionId == resume message connectionId
	// - resume message has no error
	// - no channel state changes happened.

	var change ably.ChannelStateChange
	ablytest.Soon.Recv(t, &change, chanStateChanges, t.Fatalf)
	if change.Previous != change.Current {
		t.Errorf("expected no state change; got %+v", change)
	}
	if client.Connection.ID() != metaList[1].Messages()[0].ConnectionID {
		t.Errorf("expected %q to equal %q", client.Connection.ID(), metaList[1].Messages()[0].ConnectionID)
	}
	if metaList[1].Messages()[0].Error != nil {
		t.Error("expected resume error to be nil")
	}
}

func TestRealtimeConn_RTN15c2(t *testing.T) {

	doEOF := make(chan struct{}, 1)

	var metaList []*transportMessages
	errInfo := &ably.ProtoErrorInfo{
		StatusCode: 401,
	}

	gotDial := make(chan chan struct{})
	app, client := ablytest.NewRealtime(
		ably.WithAutoConnect(false),
		ably.WithDial(func(protocol string, u *url.URL, timeout time.Duration) (ably.Conn, error) {
			m := &transportMessages{dial: u}
			metaList = append(metaList, m)
			if len(metaList) > 1 {
				goOn := make(chan struct{})
				gotDial <- goOn
				<-goOn
			}
			c, err := ably.DialWebsocket(protocol, u, timeout)
			return protoConnWithFakeEOF{Conn: c, doEOF: doEOF, onMessage: func(msg *ably.ProtocolMessage) {
				if len(metaList) == 2 && len(m.Messages()) == 0 {
					msg.Error = errInfo
				}
				m.Add(msg)
			}}, err
		}))
	defer safeclose(t, ablytest.FullRealtimeCloser(client), app)

	if err := ablytest.Wait(ablytest.ConnWaiter(client, client.Connect, ably.ConnectionEventConnected), nil); err != nil {
		t.Fatalf("Connect=%s", err)
	}

	channel := client.Channels.Get("channel")
	if err := channel.Attach(context.Background()); err != nil {
		t.Fatal(err)
	}
	chanStateChanges := make(ably.ChannelStateChanges)
	off := channel.OnAll(chanStateChanges.Receive)
	defer off()

	sub, unsub, err := ablytest.ReceiveMessages(channel, "")
	if err != nil {
		t.Fatal(err)
	}
	defer unsub()

	stateChanges := make(chan ably.ConnectionStateChange, 16)
	client.Connection.OnAll(func(c ably.ConnectionStateChange) {
		stateChanges <- c
	})

	prevMsgSerial := client.Connection.MsgSerial()
	doEOF <- struct{}{}

	var state ably.ConnectionStateChange

	select {
	case state = <-stateChanges:
	case <-time.After(50 * time.Millisecond):
		t.Fatal("didn't transition on EOF")
	}
	if expected, got := ably.ConnectionStateDisconnected, state; expected != got.Current {
		t.Fatalf("expected transition to %v, got %v", expected, got)
	}
	rest, err := ably.NewREST(app.Options()...)
	if err != nil {
		t.Fatal(err)
	}
	goOn := <-gotDial
	err = rest.Channels.Get("channel").Publish(context.Background(), "name", "data")
	if err != nil {
		t.Fatal(err)
	}
	close(goOn)

	select {
	case state = <-stateChanges:
	case <-time.After(50 * time.Millisecond):
		t.Fatal("didn't reconnect")
	}
	if expected, got := ably.ConnectionStateConnecting, state; expected != got.Current {
		t.Fatalf("expected transition to %v, got %v", expected, got)
	}

	select {
	case msg := <-sub:
		if expected, got := "data", msg.Data; expected != got {
			t.Fatalf("expected message with data %v, got %v", expected, got)
		}
	case <-time.After(ablytest.Timeout):
		t.Fatal("expected message after connection recovery; got none")
	}

	// (RTN15c2)
	//
	// - current connectionId == resume message connectionId
	// - resume message has an error
	// - Conn.Reqson == message resume error
	// - no channel state changes happened.

	var change ably.ChannelStateChange
	ablytest.Soon.Recv(t, &change, chanStateChanges, t.Fatalf)
	if change.Previous != change.Current {
		t.Errorf("expected no state change; got %+v", change)
	}

	if client.Connection.ID() != metaList[1].Messages()[0].ConnectionID {
		t.Errorf("expected %q to equal %q", client.Connection.ID(), metaList[1].Messages()[0].ConnectionID)
	}
	if metaList[1].Messages()[0].Error == nil {
		t.Error("expected resume error")
	}
	err = client.Connection.ErrorReason()
	if err == nil {
		t.Fatal("expected reason to be set")
	}
	reason := err.(*ably.ErrorInfo)
	if reason.StatusCode != errInfo.StatusCode {
		t.Errorf("expected %d got %d", errInfo.StatusCode, reason.StatusCode)
	}

	if client.Connection.MsgSerial() != prevMsgSerial {
		t.Fatalf("msgSerial shouldn't be reset on resumed connection")
	}
}

func TestRealtimeConn_RTN15c3_attached(t *testing.T) {

	doEOF := make(chan struct{}, 1)

	var metaList []*transportMessages
	errInfo := &ably.ProtoErrorInfo{
		StatusCode: 401,
	}
	connID := "new-conn-id"
	gotDial := make(chan chan struct{})
	app, client := ablytest.NewRealtime(
		ably.WithAutoConnect(false),
		ably.WithDial(func(protocol string, u *url.URL, timeout time.Duration) (ably.Conn, error) {
			m := &transportMessages{dial: u}
			metaList = append(metaList, m)
			if len(metaList) > 1 {
				goOn := make(chan struct{})
				gotDial <- goOn
				<-goOn
			}
			c, err := ably.DialWebsocket(protocol, u, timeout)
			return protoConnWithFakeEOF{Conn: c, doEOF: doEOF, onMessage: func(msg *ably.ProtocolMessage) {
				if len(metaList) == 2 && len(m.Messages()) == 0 {
					msg.Error = errInfo
					msg.ConnectionID = connID
				}
				m.Add(msg)
			}}, err
		}))
	defer safeclose(t, ablytest.FullRealtimeCloser(client), app)

	if err := ablytest.Wait(ablytest.ConnWaiter(client, client.Connect, ably.ConnectionEventConnected), nil); err != nil {
		t.Fatalf("Connect=%s", err)
	}

	// Increase msgSerial, to test that it gets reset later.
	err := client.Channels.Get("publish").Publish(context.Background(), "test", nil)
	if err != nil {
		t.Fatal(err)
	}

	channel := client.Channels.Get("channel")
	if err := channel.Attach(context.Background()); err != nil {
		t.Fatal(err)
	}
	chanStateChanges := make(ably.ChannelStateChanges, 18)
	off := channel.On(ably.ChannelEventAttaching, chanStateChanges.Receive)
	defer off()

	stateChanges := make(chan ably.ConnectionStateChange, 16)
	client.Connection.OnAll(func(c ably.ConnectionStateChange) {
		stateChanges <- c
	})

	doEOF <- struct{}{}

	var state ably.ConnectionStateChange

	select {
	case state = <-stateChanges:
	case <-time.After(50 * time.Millisecond):
		t.Fatal("didn't transition on EOF")
	}
	if expected, got := ably.ConnectionStateDisconnected, state; expected != got.Current {
		t.Fatalf("expected transition to %v, got %v", expected, got)
	}
	rest, err := ably.NewREST(app.Options()...)
	if err != nil {
		t.Fatal(err)
	}
	goOn := <-gotDial
	err = rest.Channels.Get("channel").Publish(context.Background(), "name", "data")
	if err != nil {
		t.Fatal(err)
	}
	close(goOn)

	select {
	case state = <-stateChanges:
	case <-time.After(50 * time.Millisecond):
		t.Fatal("didn't reconnect")
	}
	if expected, got := ably.ConnectionStateConnecting, state; expected != got.Current {
		t.Fatalf("expected transition to %v, got %v", expected, got)
	}

	<-stateChanges

	var chanState ably.ChannelStateChange
	select {
	case chanState = <-chanStateChanges:
	case <-time.After(50 * time.Millisecond):
		t.Fatal("didn't change state")
	}
	// we are testing to make sure we have initiated a new attach for channels
	// in ATTACHED state.
	if expected, got := ably.ChannelStateAttaching, chanState; expected != got.Current {
		t.Fatalf("expected transition to %v, got %v", expected, got)
	}
	reason := client.Connection.ErrorReason()
	if reason == nil {
		t.Fatal("expected reason to be set")
	}
	if reason.StatusCode != errInfo.StatusCode {
		t.Errorf("expected %d got %d", errInfo.StatusCode, reason.StatusCode)
	}

	if msgSerial := client.Connection.MsgSerial(); msgSerial != 0 {
		t.Fatalf("expected msgSerial to be reset; got %d", msgSerial)
	}
}

func TestRealtimeConn_RTN15c3_attaching(t *testing.T) {

	doEOF := make(chan struct{}, 1)

	var metaList []*transportMessages
	errInfo := &ably.ProtoErrorInfo{
		StatusCode: 401,
	}
	connID := "new-conn-id"
	gotDial := make(chan chan struct{})
	app, client := ablytest.NewRealtime(
		ably.WithAutoConnect(false),
		ably.WithDial(func(protocol string, u *url.URL, timeout time.Duration) (ably.Conn, error) {
			m := &transportMessages{dial: u}
			metaList = append(metaList, m)
			if len(metaList) > 1 {
				goOn := make(chan struct{})
				gotDial <- goOn
				<-goOn
			}
			c, err := ably.DialWebsocket(protocol, u, timeout)
			return protoConnWithFakeEOF{Conn: c, doEOF: doEOF, onMessage: func(msg *ably.ProtocolMessage) {
				if len(metaList) == 2 && len(m.Messages()) == 0 {
					msg.Error = errInfo
					msg.ConnectionID = connID
				}
				if msg.Action == ably.ActionAttached {
					msg.Action = ably.ActionHeartbeat
				}
				m.Add(msg)
			}}, err
		}))
	defer safeclose(t, ablytest.FullRealtimeCloser(client), app)

	if err := ablytest.Wait(ablytest.ConnWaiter(client, client.Connect, ably.ConnectionEventConnected), nil); err != nil {
		t.Fatalf("Connect=%s", err)
	}

	// Increase msgSerial, to test that it gets reset later.
	err := client.Channels.Get("publish").Publish(context.Background(), "test", nil)
	if err != nil {
		t.Fatal(err)
	}

	channel := client.Channels.Get("channel")
	attaching := make(ably.ChannelStateChanges, 1)
	off := channel.On(ably.ChannelEventAttaching, attaching.Receive)
	defer off()

	ctx, cancel := context.WithCancel(context.Background())
	defer cancel()
	go func() {
		channel.Attach(ctx)
	}()

	ablytest.Soon.Recv(t, nil, attaching, t.Fatalf)

	stateChanges := make(chan ably.ConnectionStateChange, 16)
	client.Connection.OnAll(func(c ably.ConnectionStateChange) {
		stateChanges <- c
	})

	doEOF <- struct{}{}

	var state ably.ConnectionStateChange

	select {
	case state = <-stateChanges:
	case <-time.After(50 * time.Millisecond):
		t.Fatal("didn't transition on EOF")
	}
	if expected, got := ably.ConnectionStateDisconnected, state; expected != got.Current {
		t.Fatalf("expected transition to %v, got %v", expected, got)
	}
	rest, err := ably.NewREST(app.Options()...)
	if err != nil {
		t.Fatal(err)
	}
	goOn := <-gotDial
	err = rest.Channels.Get("channel").Publish(ctx, "name", "data")
	if err != nil {
		t.Fatal(err)
	}
	close(goOn)

	select {
	case state = <-stateChanges:
	case <-time.After(50 * time.Millisecond):
		t.Fatal("didn't reconnect")
	}
	if expected, got := ably.ConnectionStateConnecting, state; expected != got.Current {
		t.Fatalf("expected transition to %v, got %v", expected, got)
	}

	<-stateChanges

	// we are testing to make sure we have initiated a new attach for channels
	// in ATTACHING  state.
	if expected, got := ably.ChannelStateAttaching, channel.State(); expected != got {
		t.Fatalf("expected transition to %v, got %v", expected, got)
	}
	reason := client.Connection.ErrorReason()
	if reason == nil {
		t.Fatal("expected reason to be set")
	}
	if reason.StatusCode != errInfo.StatusCode {
		t.Errorf("expected %d got %d", errInfo.StatusCode, reason.StatusCode)
	}

	if msgSerial := client.Connection.MsgSerial(); msgSerial != 0 {
		t.Fatalf("expected msgSerial to be reset; got %d", msgSerial)
	}
}

func TestRealtimeConn_RTN15c4(t *testing.T) {

	doEOF := make(chan struct{}, 1)

	var metaList []*transportMessages
	errInfo := &ably.ProtoErrorInfo{
		StatusCode: http.StatusBadRequest,
	}
	gotDial := make(chan chan struct{})
	app, client := ablytest.NewRealtime(
		ably.WithAutoConnect(false),
		ably.WithDial(func(protocol string, u *url.URL, timeout time.Duration) (ably.Conn, error) {
			m := &transportMessages{dial: u}
			metaList = append(metaList, m)
			if len(metaList) > 1 {
				goOn := make(chan struct{})
				gotDial <- goOn
				<-goOn
			}
			c, err := ably.DialWebsocket(protocol, u, timeout)
			return protoConnWithFakeEOF{Conn: c, doEOF: doEOF, onMessage: func(msg *ably.ProtocolMessage) {
				if len(metaList) == 2 && len(m.Messages()) == 0 {
					msg.Action = ably.ActionError
					msg.Error = errInfo
				}
				m.Add(msg)
			}}, err
		}))
	defer safeclose(t, &closeClient{Closer: ablytest.FullRealtimeCloser(client), skip: []int{http.StatusBadRequest}}, app)

	if err := ablytest.Wait(ablytest.ConnWaiter(client, client.Connect, ably.ConnectionEventConnected), nil); err != nil {
		t.Fatalf("Connect=%s", err)
	}

	channel := client.Channels.Get("channel")
	if err := channel.Attach(context.Background()); err != nil {
		t.Fatal(err)
	}
	chanStateChanges := make(ably.ChannelStateChanges, 1)
	off := channel.On(ably.ChannelEventFailed, chanStateChanges.Receive)
	defer off()

	stateChanges := make(chan ably.ConnectionStateChange, 16)
	client.Connection.OnAll(func(c ably.ConnectionStateChange) {
		stateChanges <- c
	})

	doEOF <- struct{}{}

	var state ably.ConnectionStateChange

	select {
	case state = <-stateChanges:
	case <-time.After(50 * time.Millisecond):
		t.Fatal("didn't transition on EOF")
	}
	if expected, got := ably.ConnectionStateDisconnected, state; expected != got.Current {
		t.Fatalf("expected transition to %v, got %v", expected, got)
	}
	rest, err := ably.NewREST(app.Options()...)
	if err != nil {
		t.Fatal(err)
	}
	goOn := <-gotDial
	err = rest.Channels.Get("channel").Publish(context.Background(), "name", "data")
	if err != nil {
		t.Fatal(err)
	}
	close(goOn)

	select {
	case state = <-stateChanges:
	case <-time.After(50 * time.Millisecond):
		t.Fatal("didn't reconnect")
	}
	if expected, got := ably.ConnectionStateConnecting, state; expected != got.Current {
		t.Fatalf("expected transition to %v, got %v", expected, got)
	}
	<-stateChanges
	var chanState ably.ChannelStateChange
	select {
	case chanState = <-chanStateChanges:
	case <-time.After(50 * time.Millisecond):
		t.Fatal("didn't change state")
	}
	if expected, got := ably.ChannelStateFailed, chanState; expected != got.Current {
		t.Fatalf("expected transition to %v, got %v", expected, got)
	}
	reason := client.Connection.ErrorReason()
	if reason == nil {
		t.Fatal("expected reason to be set")
	}
	if reason.StatusCode != errInfo.StatusCode {
		t.Errorf("expected %d got %d", errInfo.StatusCode, reason.StatusCode)
	}
	// The client should transition to the FAILED state
	if expected, got := ably.ConnectionStateFailed, client.Connection.State(); expected != got {
		t.Fatalf("expected transition to %v, got %v", expected, got)
	}
}

/*
FAILING TEST
https://github.com/ably/ably-go/pull/383/checks?check_run_id=3488426975#step:9:729

=== RUN   TestRealtimeConn_RTN15d_MessageRecovery
--- FAIL: TestRealtimeConn_RTN15d_MessageRecovery (60.00s)
panic: Post "https://sandbox-rest.ably.io/apps": context deadline exceeded (Client.Timeout exceeded while awaiting headers) [recovered]
	panic: Post "https://sandbox-rest.ably.io/apps": context deadline exceeded (Client.Timeout exceeded while awaiting headers)

goroutine 1015426 [running]:
testing.tRunner.func1.1(0xd59500, 0xc000941bc0)
	/opt/hostedtoolcache/go/1.15.15/x64/src/testing/testing.go:1072 +0x46a
testing.tRunner.func1(0xc000634d80)
	/opt/hostedtoolcache/go/1.15.15/x64/src/testing/testing.go:1075 +0x636
panic(0xd59500, 0xc000941bc0)
	/opt/hostedtoolcache/go/1.15.15/x64/src/runtime/panic.go:975 +0x47a
github.com/ably/ably-go/ablytest.MustSandbox(0x0, 0xc000357520)
	/home/runner/work/ably-go/ably-go/ablytest/sandbox.go:124 +0xd1
github.com/ably/ably-go/ablytest.NewRealtime(0xc00055de70, 0x2, 0x2, 0xc0ffffff01, 0x4886c7)
	/home/runner/work/ably-go/ably-go/ablytest/sandbox.go:104 +0x52
github.com/ably/ably-go/ably_test.TestRealtimeConn_RTN15d_MessageRecovery(0xc000634d80)
	/home/runner/work/ably-go/ably-go/ably/realtime_conn_spec_test.go:1700 +0x1ba
testing.tRunner(0xc000634d80, 0xe0eec0)
	/opt/hostedtoolcache/go/1.15.15/x64/src/testing/testing.go:1123 +0x203
created by testing.(*T).Run
	/opt/hostedtoolcache/go/1.15.15/x64/src/testing/testing.go:1168 +0x5bc
*/
func TestRealtimeConn_RTN15d_MessageRecovery(t *testing.T) {
	t.Skip("FAILING TEST")

	doEOF := make(chan struct{}, 1)
	allowDial := make(chan struct{}, 1)

	allowDial <- struct{}{}

	app, client := ablytest.NewRealtime(
		ably.WithAutoConnect(false),
		ably.WithDial(func(protocol string, u *url.URL, timeout time.Duration) (ably.Conn, error) {
			<-allowDial
			c, err := ably.DialWebsocket(protocol, u, timeout)
			return protoConnWithFakeEOF{Conn: c, doEOF: doEOF}, err
		}))
	defer safeclose(t, ablytest.FullRealtimeCloser(client), app)

	if err := ablytest.Wait(ablytest.ConnWaiter(client, client.Connect, ably.ConnectionEventConnected), nil); err != nil {
		t.Fatal(err)
	}

	channel := client.Channels.Get("test")
	err := channel.Attach(context.Background())
	if err != nil {
		t.Fatal(err)
	}

	sub, unsub, err := ablytest.ReceiveMessages(channel, "test")
	if err != nil {
		t.Fatal(err)
	}
	defer unsub()

	if err := ablytest.Wait(ablytest.ConnWaiter(client, func() {
		doEOF <- struct{}{}
	}, ably.ConnectionEventDisconnected), nil); !errors.Is(err, io.EOF) {
		t.Fatal(err)
	}

	// While we're DISCONNECTED, publish a few messages to the channel through
	// REST. If we then successfully recover connection state, the channel will
	// still be attached and the messages will arrive.

	rest, err := ably.NewREST(app.Options()...)
	if err != nil {
		t.Fatal(err)
	}
	for i := 0; i < 3; i++ {
		err := rest.Channels.Get("test").Publish(context.Background(), "test", fmt.Sprintf("msg %d", i))
		if err != nil {
			t.Fatalf("%d: %v", i, err)
		}
	}

	// Now let the connection reconnect.

	if err := ablytest.Wait(ablytest.ConnWaiter(client, func() {
		allowDial <- struct{}{}
	}, ably.ConnectionEventConnected), nil); err != nil {
		t.Fatal(err)
	}

	// And expect the messages in the same channel.
	for i := 0; i < 3; i++ {
		fatalf := ablytest.FmtFunc(t.Fatalf).Wrap(t, "%d: %s", i)

		var msg *ably.Message
		ablytest.Soon.Recv(t, &msg, sub, fatalf)

		if expected, got := fmt.Sprintf("msg %d", i), msg.Data; expected != got {
			fatalf("expected %v, got %v", expected, got)
		}
	}
}

func TestRealtimeConn_RTN15e_ConnKeyUpdatedOnReconnect(t *testing.T) {

	doEOF := make(chan struct{}, 1)

	app, client := ablytest.NewRealtime(
		ably.WithAutoConnect(false),
		ably.WithDial(func(protocol string, u *url.URL, timeout time.Duration) (ably.Conn, error) {
			c, err := ably.DialWebsocket(protocol, u, timeout)
			return protoConnWithFakeEOF{Conn: c, doEOF: doEOF}, err
		}))
	defer safeclose(t, ablytest.FullRealtimeCloser(client), app)

	if err := ablytest.Wait(ablytest.ConnWaiter(client, client.Connect, ably.ConnectionEventConnected), nil); err != nil {
		t.Fatal(err)
	}

	key1 := client.Connection.Key()

	connected := make(chan struct{}, 1)
	off := client.Connection.Once(ably.ConnectionEventConnected, func(ably.ConnectionStateChange) {
		connected <- struct{}{}
	})
	defer off()

	// Break the connection to cause a reconnection.

	doEOF <- struct{}{}

	// Once reconnected, the key should be different to the old one.

	ablytest.Soon.Recv(t, nil, connected, t.Fatalf)
	key2 := client.Connection.Key()

	if key2 == "" {
		t.Fatalf("the new key is empty")
	}
	if key1 == key2 {
		t.Fatalf("expected new key %q to be different from first one", key1)
	}
}

func TestRealtimeConn_RTN15g_NewConnectionOnStateLost(t *testing.T) {

	out := make(chan *ably.ProtocolMessage, 16)

	now, setNow := func() (func() time.Time, func(time.Time)) {
		now := time.Now()

		var mtx sync.Mutex
		return func() time.Time {
				mtx.Lock()
				defer mtx.Unlock()
				return now
			}, func(t time.Time) {
				mtx.Lock()
				defer mtx.Unlock()
				now = t
			}
	}()

	connDetails := ably.ConnectionDetails{
		ConnectionKey:      "foo",
		ConnectionStateTTL: ably.DurationFromMsecs(time.Minute * 2),
		MaxIdleInterval:    ably.DurationFromMsecs(time.Second),
	}

	dials := make(chan *url.URL, 1)
	connIDs := make(chan string, 1)
	var breakConn func()
	var in chan *ably.ProtocolMessage

	c, _ := ably.NewRealtime(
		ably.WithAutoConnect(false),
		ably.WithToken("fake:token"),
		ably.WithNow(now),
		ably.WithDial(func(p string, u *url.URL, timeout time.Duration) (ably.Conn, error) {
			in = make(chan *ably.ProtocolMessage, 1)
			in <- &ably.ProtocolMessage{
				Action:            ably.ActionConnected,
				ConnectionID:      <-connIDs,
				ConnectionDetails: &connDetails,
			}
			breakConn = func() { close(in) }
			dials <- u
			return MessagePipe(in, out)(p, u, timeout)
		}))

	connIDs <- "conn-1"
	err := ablytest.Wait(ablytest.ConnWaiter(c, c.Connect, ably.ConnectionEventConnected), nil)
	if err != nil {
		t.Fatal(err)
	}

	ablytest.Instantly.Recv(t, nil, dials, t.Fatalf) // discard first URL; we're interested in reconnections

	// Get channels to ATTACHING, ATTACHED and DETACHED. (TODO: SUSPENDED)

	attaching := c.Channels.Get("attaching")
	_ = ablytest.ResultFunc.Go(func(ctx context.Context) error { return attaching.Attach(ctx) })
	if msg := <-out; msg.Action != ably.ActionAttach {
		t.Fatalf("expected ATTACH, got %v", msg)
	}

	attached := c.Channels.Get("attached")
	attachWaiter := ablytest.ResultFunc.Go(func(ctx context.Context) error { return attached.Attach(ctx) })
	if msg := <-out; msg.Action != ably.ActionAttach {
		t.Fatalf("expected ATTACH, got %v", msg)
	}
	in <- &ably.ProtocolMessage{
		Action:  ably.ActionAttached,
		Channel: "attached",
	}
	ablytest.Wait(attachWaiter, err)

	detached := c.Channels.Get("detached")
	attachWaiter = ablytest.ResultFunc.Go(func(ctx context.Context) error { return detached.Attach(ctx) })
	if msg := <-out; msg.Action != ably.ActionAttach {
		t.Fatalf("expected ATTACH, got %v", msg)
	}
	in <- &ably.ProtocolMessage{
		Action:  ably.ActionAttached,
		Channel: "detached",
	}
	ablytest.Wait(attachWaiter, err)
	detachWaiter := ablytest.ResultFunc.Go(func(ctx context.Context) error { return detached.Detach(ctx) })
	if msg := <-out; msg.Action != ably.ActionDetach {
		t.Fatalf("expected DETACH, got %v", msg)
	}
	in <- &ably.ProtocolMessage{
		Action:  ably.ActionDetached,
		Channel: "detached",
	}
	ablytest.Wait(detachWaiter, err)

	// Simulate a broken connection. Before that, set the current time to a point
	// in the future just before connectionStateTTL + maxIdleInterval. So we still
	// attempt a resume.

	discardStateTTL := time.Duration(connDetails.ConnectionStateTTL + connDetails.MaxIdleInterval)

	setNow(now().Add(discardStateTTL - 1))

	connected := make(chan struct{})
	c.Connection.Once(ably.ConnectionEventConnected, func(ably.ConnectionStateChange) {
		close(connected)
	})

	breakConn()

	connIDs <- "conn-1" // Same connection ID so the resume "succeeds".
	var dialed *url.URL
	ablytest.Instantly.Recv(t, &dialed, dials, t.Fatalf)
	if resume := dialed.Query().Get("resume"); resume == "" {
		t.Fatalf("expected a resume key; got %v", dialed)
	}

	// Now do the same, but past connectionStateTTL + maxIdleInterval. This
	// should make a fresh connection.

	ablytest.Instantly.Recv(t, nil, connected, t.Fatalf) // wait for CONNECTED before disconnecting again

	setNow(now().Add(discardStateTTL + 1))
	breakConn()

	connIDs <- "conn-2"
	ablytest.Instantly.Recv(t, &dialed, dials, t.Fatalf)
	if resume := dialed.Query().Get("resume"); resume != "" {
		t.Fatalf("didn't expect a resume key; got %v", dialed)
	}
	if recoverValue := dialed.Query().Get("recover"); recoverValue != "" {
		t.Fatalf("didn't expect a recover key; got %v", dialed)
	}

	// RTN15g3: Expect the previously attaching and attached channels to be
	// attached again.
	attachExpected := map[string]struct{}{
		"attaching": {},
		"attached":  {},
	}
	for len(attachExpected) > 0 {
		var msg *ably.ProtocolMessage
		ablytest.Instantly.Recv(t, &msg, out, t.Fatalf)
		_, ok := attachExpected[msg.Channel]
		if !ok {
			t.Fatalf("ATTACH sent for unexpected or already attaching channel %q", msg.Channel)
		}
		delete(attachExpected, msg.Channel)
	}
	ablytest.Instantly.NoRecv(t, nil, out, t.Fatalf)
}

func TestRealtimeConn_RTN15h1_OnDisconnectedCannotRenewToken(t *testing.T) {

	in := make(chan *ably.ProtocolMessage, 1)
	out := make(chan *ably.ProtocolMessage, 16)

	c, _ := ably.NewRealtime(
		ably.WithAutoConnect(false),
		ably.WithToken("fake:token"),
		ably.WithDial(MessagePipe(in, out)),
	)

	in <- &ably.ProtocolMessage{
		Action:            ably.ActionConnected,
		ConnectionID:      "connection-id",
		ConnectionDetails: &ably.ConnectionDetails{},
	}

	err := ablytest.Wait(ablytest.ConnWaiter(c, c.Connect, ably.ConnectionEventConnected), nil)
	if err != nil {
		t.Fatal(err)
	}

	tokenErr := ably.ProtoErrorInfo{
		StatusCode: 401,
		Code:       40141,
		Message:    "fake token error",
	}

	err = ablytest.Wait(ablytest.ConnWaiter(c, func() {
		in <- &ably.ProtocolMessage{
			Action: ably.ActionDisconnected,
			Error:  &tokenErr,
		}
	}, ably.ConnectionEventFailed), nil)

	var errInfo *ably.ErrorInfo
	if !errors.As(err, &errInfo) {
		t.Fatal(err)
	}

	if errInfo.StatusCode != tokenErr.StatusCode || int(errInfo.Code) != tokenErr.Code {
		t.Fatalf("expected the token error as FAILED state change reason; got: %s", err)
	}
}

func TestRealtimeConn_RTN15h2_ReauthFails(t *testing.T) {

	authErr := fmt.Errorf("reauth error")

	in := make(chan *ably.ProtocolMessage, 1)
	out := make(chan *ably.ProtocolMessage, 16)

	authCallbackCalled := false

	c, _ := ably.NewRealtime(
		ably.WithAutoConnect(false),
		ably.WithToken("fake:token"),
		ably.WithAuthCallback(func(context.Context, ably.TokenParams) (ably.Tokener, error) {
			if authCallbackCalled {
				t.Errorf("expected a single attempt to reauth")
			}
			authCallbackCalled = true
			return nil, authErr
		}),
		ably.WithDial(MessagePipe(in, out)),
	)

	in <- &ably.ProtocolMessage{
		Action:            ably.ActionConnected,
		ConnectionID:      "connection-id",
		ConnectionDetails: &ably.ConnectionDetails{},
	}

	err := ablytest.Wait(ablytest.ConnWaiter(c, c.Connect, ably.ConnectionEventConnected), nil)
	if err != nil {
		t.Fatal(err)
	}

	tokenErr := ably.ProtoErrorInfo{
		StatusCode: 401,
		Code:       40141,
		Message:    "fake token error",
	}

	err = ablytest.Wait(ablytest.ConnWaiter(c, func() {
		in <- &ably.ProtocolMessage{
			Action: ably.ActionDisconnected,
			Error:  &tokenErr,
		}
	}, ably.ConnectionEventDisconnected), nil)

	if !errors.Is(err, authErr) {
		t.Fatalf("expected the auth error as DISCONNECTED state change reason; got: %s", err)
	}
}

func TestRealtimeConn_RTN15h2_ReauthWithBadToken(t *testing.T) {

	in := make(chan *ably.ProtocolMessage, 1)
	out := make(chan *ably.ProtocolMessage, 16)

	dials := make(chan *url.URL, 1)

	c, _ := ably.NewRealtime(
		ably.WithToken("fake:token"),
		ably.WithAutoConnect(false),
		ably.WithAuthCallback(func(context.Context, ably.TokenParams) (ably.Tokener, error) {
			return ably.TokenString("bad:token"), nil
		}),
		ably.WithDial(func(proto string, u *url.URL, timeout time.Duration) (ably.Conn, error) {
			dials <- u
			return MessagePipe(in, out)(proto, u, timeout)
		}))

	in <- &ably.ProtocolMessage{
		Action:            ably.ActionConnected,
		ConnectionID:      "connection-id",
		ConnectionDetails: &ably.ConnectionDetails{},
	}

	err := ablytest.Wait(ablytest.ConnWaiter(c, c.Connect, ably.ConnectionEventConnected), nil)
	if err != nil {
		t.Fatal(err)
	}

	ablytest.Instantly.Recv(t, nil, dials, t.Fatalf)

	tokenErr := ably.ProtoErrorInfo{
		StatusCode: 401,
		Code:       40141,
		Message:    "fake token error",
	}

	stateChanges := make(chan ably.ConnectionStateChange, 1)

	off := c.Connection.OnAll(func(change ably.ConnectionStateChange) {
		stateChanges <- change
	})
	defer off()

	// Remove the buffer from dials, so that we can make the library wait for
	// us to receive it before a state change.
	dials = make(chan *url.URL)

	in <- &ably.ProtocolMessage{
		Action: ably.ActionDisconnected,
		Error:  &tokenErr,
	}

	// No state change expected before a reauthorization and reconnection
	// attempt.
	ablytest.Instantly.NoRecv(t, nil, stateChanges, t.Fatalf)

	// The DISCONNECTED causes a reauth, and dial again with the new
	// token.
	var dialURL *url.URL
	ablytest.Instantly.Recv(t, &dialURL, dials, t.Fatalf)

	if expected, got := "bad:token", dialURL.Query().Get("access_token"); expected != got {
		t.Errorf("expected reauthorization with token returned by the authCallback; got %q", got)
	}

	// After a token error response, we finally get to our expected
	// DISCONNECTED state.

	in <- &ably.ProtocolMessage{
		Action: ably.ActionError,
		Error:  &tokenErr,
	}

	var change ably.ConnectionStateChange
	ablytest.Instantly.Recv(t, &change, stateChanges, t.Fatalf)

	if change.Current != ably.ConnectionStateDisconnected {
		t.Fatalf("expected DISCONNECTED event; got %v", change)
	}

	if change.Reason.StatusCode != tokenErr.StatusCode || int(change.Reason.Code) != tokenErr.Code {
		t.Fatalf("expected the token error as FAILED state change reason; got: %s", change.Reason)
	}
}

func TestRealtimeConn_RTN15h2_Success(t *testing.T) {

	in := make(chan *ably.ProtocolMessage, 1)
	out := make(chan *ably.ProtocolMessage, 16)

	dials := make(chan *url.URL, 1)

	c, _ := ably.NewRealtime(
		ably.WithToken("fake:token"),
		ably.WithAutoConnect(false),
		ably.WithAuthCallback(func(context.Context, ably.TokenParams) (ably.Tokener, error) {
			return ably.TokenString("good:token"), nil
		}),
		ably.WithDial(func(proto string, u *url.URL, timeout time.Duration) (ably.Conn, error) {
			dials <- u
			return MessagePipe(in, out)(proto, u, timeout)
		}))

	in <- &ably.ProtocolMessage{
		Action:            ably.ActionConnected,
		ConnectionID:      "connection-id",
		ConnectionDetails: &ably.ConnectionDetails{},
	}

	err := ablytest.Wait(ablytest.ConnWaiter(c, c.Connect, ably.ConnectionEventConnected), nil)
	if err != nil {
		t.Fatal(err)
	}

	ablytest.Instantly.Recv(t, nil, dials, t.Fatalf)

	tokenErr := ably.ProtoErrorInfo{
		StatusCode: 401,
		Code:       40141,
		Message:    "fake token error",
	}

	stateChanges := make(chan ably.ConnectionStateChange, 1)

	off := c.Connection.OnAll(func(change ably.ConnectionStateChange) {
		stateChanges <- change
	})
	defer off()

	in <- &ably.ProtocolMessage{
		Action: ably.ActionDisconnected,
		Error:  &tokenErr,
	}

	// The DISCONNECTED causes a reauth, and dial again with the new
	// token.
	var dialURL *url.URL
	ablytest.Instantly.Recv(t, &dialURL, dials, t.Fatalf)

	if expected, got := "good:token", dialURL.Query().Get("access_token"); expected != got {
		t.Errorf("expected reauthorization with token returned by the authCallback; got %q", got)
	}

	// Simulate a successful reconnection.
	in <- &ably.ProtocolMessage{
		Action:            ably.ActionConnected,
		ConnectionID:      "new-connection-id",
		ConnectionDetails: &ably.ConnectionDetails{},
	}

	// Expect a UPDATED event.

	var change ably.ConnectionStateChange
	ablytest.Instantly.Recv(t, &change, stateChanges, t.Fatalf)

	if change.Event != ably.ConnectionEventUpdate {
		t.Fatalf("expected UPDATED event; got %v", change)
	}

	// Expect no further events.break
	ablytest.Instantly.NoRecv(t, nil, stateChanges, t.Fatalf)
}

func TestRealtimeConn_RTN15i_OnErrorWhenConnected(t *testing.T) {

	in := make(chan *ably.ProtocolMessage, 1)
	out := make(chan *ably.ProtocolMessage, 16)

	c, _ := ably.NewRealtime(
		ably.WithToken("fake:token"),
		ably.WithAutoConnect(false),
		ably.WithDial(MessagePipe(in, out)),
	)

	// Get the connection to CONNECTED.

	in <- &ably.ProtocolMessage{
		Action:            ably.ActionConnected,
		ConnectionID:      "connection-id",
		ConnectionDetails: &ably.ConnectionDetails{},
	}

	err := ablytest.Wait(ablytest.ConnWaiter(c, c.Connect, ably.ConnectionEventConnected), nil)
	if err != nil {
		t.Fatal(err)
	}

	// Get a channel to ATTACHED.

	channel := c.Channels.Get("test")
	attachWaiter := ablytest.ResultFunc.Go(func(ctx context.Context) error { return channel.Attach(ctx) })

	_ = <-out // consume ATTACH

	in <- &ably.ProtocolMessage{
		Action:  ably.ActionAttached,
		Channel: "test",
	}

	ablytest.Wait(attachWaiter, err)

	// Send a fake ERROR; expect a transition to FAILED.

	errorCode := 50123

	channelFailed := make(ably.ChannelStateChanges, 1)
	off := channel.On(ably.ChannelEventFailed, channelFailed.Receive)
	defer off()

	err = ablytest.Wait(ablytest.ConnWaiter(c, func() {
		in <- &ably.ProtocolMessage{
			Action: ably.ActionError,
			Error: &ably.ProtoErrorInfo{
				StatusCode: 500,
				Code:       errorCode,
				Message:    "fake error",
			},
		}
	}, ably.ConnectionEventFailed), nil)

	var errorInfo *ably.ErrorInfo
	if !errors.As(err, &errorInfo) {
		t.Fatal(err)
	}
	if expected, got := errorCode, int(errorInfo.Code); expected != got {
		t.Fatalf("expected error code %d; got %v", expected, errorInfo)
	}

	if expected, got := errorInfo, c.Connection.ErrorReason(); got == nil || *expected != *got {
		t.Fatalf("expected %v; got %v", expected, got)
	}

	// The channel should be moved to FAILED too.

	ablytest.Instantly.Recv(t, nil, channelFailed, t.Fatalf)

	if expected, got := ably.ChannelStateFailed, channel.State(); expected != got {
		t.Fatalf("expected channel in state %v; got %v", expected, got)
	}
}

func TestRealtimeConn_RTN16(t *testing.T) {
	app, c := ablytest.NewRealtime()
	defer safeclose(t, ablytest.FullRealtimeCloser(c), app)

	err := ablytest.Wait(ablytest.ConnWaiter(c, c.Connect, ably.ConnectionEventConnected), nil)
	if err != nil {
		t.Fatal(err)
	}
	channel := c.Channels.Get("channel")
	if err := channel.Attach(context.Background()); err != nil {
		t.Fatal(err)
	}
	if err := channel.Publish(context.Background(), "name", "data"); err != nil {
		t.Fatal(err)
	}
	prevMsgSerial := c.Connection.MsgSerial()

	client := app.NewRealtime(
		ably.WithRecover(c.Connection.RecoveryKey()),
	)
	defer safeclose(t, ablytest.FullRealtimeCloser(client))

	err = ablytest.Wait(ablytest.ConnWaiter(client, client.Connect, ably.ConnectionEventConnected), nil)
	if err != nil {
		t.Fatal(err)
	}
	{ //RTN16b, RTN16f
		if !sameConnection(client.Connection.Key(), c.Connection.Key()) {
			t.Errorf("expected the same connection")
		}

		if expected, got := prevMsgSerial, client.Connection.MsgSerial(); expected != got {
			t.Errorf("expected %d got %d", expected, got)
		}
	}

	{ //(RTN16c)
		err := ablytest.Wait(ablytest.ConnWaiter(client, client.Close, ably.ConnectionEventClosed), nil)
		if err != nil {
			t.Fatal(err)
		}

		if key := client.Connection.Key(); key != "" {
			t.Errorf("expected key to be empty got %q instead", key)
		}

		if recoverValue := client.Connection.RecoveryKey(); recoverValue != "" {
			t.Errorf("expected recovery key to be empty got %q instead", recoverValue)
		}
		if id := client.Connection.ID(); id != "" {
			t.Errorf("expected id to be empty got %q instead", id)
		}
	}
	{ //(RTN16e)
		// This test was adopted from the ably-js project
		// https://github.com/ably/ably-js/blob/340e5ce31dc9d7434a06ae4e1eec32bdacc9c6c5/spec/realtime/connection.test.js#L119
		var query url.Values
		fakeRecoveryKey := "_____!ablygo_test_fake-key____:5:3"
		client2 := app.NewRealtime(
			ably.WithRecover(fakeRecoveryKey),
			ably.WithDial(func(protocol string, u *url.URL, timeout time.Duration) (ably.Conn, error) {
				query = u.Query()
				return ably.DialWebsocket(protocol, u, timeout)
			}))
		defer safeclose(t, ablytest.FullRealtimeCloser(client2))
		err = ablytest.Wait(ablytest.ConnWaiter(client2, client2.Connect, ably.ConnectionEventConnected), nil)
		if err == nil {
			t.Fatal("expected reason to be set")
		}
		{ // (RTN16a)
			recoverValue := query.Get("recover")
			if recoverValue == "" {
				t.Fatal("expected resume query param to be set")
			}
			parts := strings.Split(fakeRecoveryKey, ":")
			if recoverValue != parts[0] {
				t.Errorf("resume: expected %q got %q", parts[0], recoverValue)
			}
			serial := query.Get("connectionSerial")
			if serial == "" {
				t.Fatal("expected connectionSerial query param to be set")
			}
			if serial != parts[1] {
				t.Errorf("connectionSerial: expected %q got %q", parts[1], serial)
			}
		}
		{ //(RTN16e)
			info := err.(*ably.ErrorInfo)
			code := 80008
			if int(info.Code) != code {
				// verify unrecoverable-connection error set in stateChange.reason
				t.Errorf("expected 80000 got %d", info.Code)
			}
			reason := client2.Connection.ErrorReason()
			if int(reason.Code) != code {
				// verify unrecoverable-connection error set in connection.errorReason
				t.Errorf("expected 80000 got %d", reason.Code)
			}
			if serial := client2.Connection.Serial(); *serial != -1 {
				// verify serial is -1 (new connection), not 5
				t.Errorf("expected -1 got %d", serial)
			}
			if serial := client2.Connection.MsgSerial(); serial != 0 {
				// (RTN16f)
				// verify msgSerial is 0 (new connection), not 3
				t.Errorf("expected 0 got %d", serial)
			}
			fake := "ablygo_test_fake"
			if key := client2.Connection.Key(); strings.Contains(key, fake) {
				// verify connection using a new connectionkey
				t.Errorf("expected %q not to contain %q", key, fake)
			}
		}
	}
}

func sameConnection(a, b string) bool {
	return strings.Split(a, "-")[0] == strings.Split(b, "-")[0]
}

/*
FAILING TEST
https://github.com/ably/ably-go/pull/383/checks?check_run_id=3488426935#step:7:750

=== RUN   TestRealtimeConn_RTN23
    realtime_conn_spec_test.go:2473: expected 6m0s, got 1m0s
--- FAIL: TestRealtimeConn_RTN23 (0.00s)
*/
func TestRealtimeConn_RTN23(t *testing.T) {
	t.Skip("FAILING TEST")

	connDetails := ably.ConnectionDetails{
		ConnectionKey:      "foo",
		ConnectionStateTTL: ably.DurationFromMsecs(time.Minute * 20),
		MaxIdleInterval:    ably.DurationFromMsecs(time.Minute * 5),
	}

	afterCalls := make(chan ablytest.AfterCall)
	now, after := ablytest.TimeFuncs(afterCalls)

	dials := make(chan *url.URL, 1)
	var in chan *ably.ProtocolMessage
	realtimeRequestTimeout := time.Minute
	c, _ := ably.NewRealtime(
		ably.WithAutoConnect(false),
		ably.WithToken("fake:token"),
		ably.WithRealtimeRequestTimeout(realtimeRequestTimeout),
		ably.WithNow(now),
		ably.WithAfter(after),
		ably.WithDial(func(p string, u *url.URL, timeout time.Duration) (ably.Conn, error) {
			in = make(chan *ably.ProtocolMessage, 1)
			in <- &ably.ProtocolMessage{
				Action:            ably.ActionConnected,
				ConnectionID:      "connection",
				ConnectionDetails: &connDetails,
			}
			dials <- u
			return MessagePipe(in, nil,
				MessagePipeWithNowFunc(now),
				MessagePipeWithAfterFunc(after),
			)(p, u, timeout)
		}))
	disconnected := make(chan *ably.ErrorInfo, 1)
	c.Connection.Once(ably.ConnectionEventDisconnected, func(e ably.ConnectionStateChange) {
		disconnected <- e.Reason
	})
	err := ablytest.Wait(ablytest.ConnWaiter(c, c.Connect, ably.ConnectionEventConnected), nil)
	if err != nil {
		t.Fatal(err)
	}

	var dialed *url.URL
	ablytest.Instantly.Recv(t, &dialed, dials, t.Fatalf)
	// RTN23b
	h := dialed.Query().Get("heartbeats")
	if h != "true" {
		t.Errorf("expected heartbeats query param to be true got %q", h)
	}

	maxIdleInterval := time.Duration(connDetails.MaxIdleInterval)
	receiveTimeout := realtimeRequestTimeout + maxIdleInterval

	// Expect a timer for a message receive.
	var timer ablytest.AfterCall
	ablytest.Instantly.Recv(t, &timer, afterCalls, t.Fatalf)
	if expected, got := receiveTimeout, timer.D; expected != got {
		t.Fatalf("expected %v, got %v", expected, got)
	}

	in <- &ably.ProtocolMessage{
		Action: ably.ActionHeartbeat,
	}

	// An incoming message should cancel the timer and prevent a disconnection.
	ablytest.Instantly.Recv(t, nil, timer.Ctx.Done(), t.Fatalf)
	ablytest.Instantly.NoRecv(t, nil, disconnected, t.Fatalf)

	// Expect another timer for a message receive.
	ablytest.Instantly.Recv(t, &timer, afterCalls, t.Fatalf)
	if expected, got := receiveTimeout, timer.D; expected != got {
		t.Fatalf("expected %v, got %v", expected, got)
	}

	// Let the deadline pass without a message; expect a disconnection.
	timer.Fire()

	// RTN23a The connection should be disconnected due to lack of activity past
	// receiveTimeout
	var reason *ably.ErrorInfo
	ablytest.Instantly.Recv(t, &reason, disconnected, t.Fatalf)

	// make sure the reason is timeout
	if !strings.Contains(reason.Error(), "timeout") {
		t.Errorf("expected %q to contain timeout", reason.Error())
	}
}

type writerLogger struct {
	w io.Writer
}

func (w *writerLogger) Printf(level ably.LogLevel, format string, v ...interface{}) {
	fmt.Fprintf(w.w, format, v...)
}

func TestRealtimeConn_RTN14c_ConnectedTimeout(t *testing.T) {

	afterCalls := make(chan ablytest.AfterCall)
	now, after := ablytest.TimeFuncs(afterCalls)

	in := make(chan *ably.ProtocolMessage, 10)
	out := make(chan *ably.ProtocolMessage, 10)

	c, err := ably.NewRealtime(
		ably.WithAutoConnect(false),
		ably.WithToken("fake:token"),
		ably.WithNow(now),
		ably.WithAfter(after),
		ably.WithDial(MessagePipe(in, out,
			MessagePipeWithNowFunc(now),
			MessagePipeWithAfterFunc(after),
		)),
	)
	if err != nil {
		t.Fatal(err)
	}
	defer c.Close()

	stateChanges := make(ably.ConnStateChanges, 10)
	off := c.Connection.OnAll(stateChanges.Receive)
	defer off()

	c.Connect()

	var change ably.ConnectionStateChange
	ablytest.Instantly.Recv(t, &change, stateChanges, t.Fatalf)
	if expected, got := connecting, change.Current; expected != got {
		t.Fatalf("expected %v; got %v", expected, got)
	}

	// Once dialed, expect a timer for realtimeRequestTimeout.

	const realtimeRequestTimeout = 10 * time.Second // DF1b

	var receiveTimer ablytest.AfterCall
	ablytest.Instantly.Recv(t, &receiveTimer, afterCalls, t.Fatalf)

	if expected, got := realtimeRequestTimeout, receiveTimer.D; expected != got {
		t.Fatalf("expected %v; got %v", expected, got)
	}

	// Expect a state change to DISCONNECTED when the timer expires.
	ablytest.Instantly.NoRecv(t, nil, stateChanges, t.Fatalf)

	receiveTimer.Fire()

	ablytest.Instantly.Recv(t, &change, stateChanges, t.Fatalf)
	if expected, got := disconnected, change.Current; expected != got {
		t.Fatalf("expected %v; got %v", expected, got)
	}
}

func TestRealtimeConn_RTN14a(t *testing.T) {
	t.Skip(`
	Currently its impossible to implement/test this.
	See https://github.com/ably/docs/issues/984 for details
	`)
}

func TestRealtimeConn_RTN14b(t *testing.T) {
	t.Run("renewable token that fails to renew with token error", func(t *testing.T) {
		in := make(chan *ably.ProtocolMessage, 1)
		out := make(chan *ably.ProtocolMessage, 16)
		var reauth atomic.Value
		reauth.Store(int(0))
		bad := "bad token request"
		c, _ := ably.NewRealtime(
			ably.WithAutoConnect(false),
			ably.WithAuthCallback(func(context.Context, ably.TokenParams) (ably.Tokener, error) {
				reauth.Store(reauth.Load().(int) + 1)
				if reauth.Load().(int) > 1 {
					return nil, errors.New(bad)
				}
				return ably.TokenString("fake:token"), nil
			}),
			ably.WithDial(MessagePipe(in, out)))
		// Get the connection to CONNECTED.
		tokenError := &ably.ProtoErrorInfo{
			StatusCode: http.StatusUnauthorized,
			Code:       40140,
		}
		in <- &ably.ProtocolMessage{
			Action:            ably.ActionError,
			ConnectionDetails: &ably.ConnectionDetails{},
			Error:             tokenError,
		}
		change := make(ably.ConnStateChanges, 1)
		c.Connection.OnAll(change.Receive)
		c.Connect()
		var state ably.ConnectionStateChange
		ablytest.Instantly.Recv(t, nil, change, t.Fatalf) // Skip CONNECTING
		ablytest.Instantly.Recv(t, &state, change, t.Fatalf)
		if expect, got := ably.ConnectionStateDisconnected, state.Current; expect != got {
			t.Errorf("expected %v got %v", expect, got)
		}
		if expect, got := bad, c.Connection.ErrorReason(); !strings.Contains(got.Error(), expect) {
			t.Errorf("expected %v to contain %q", got, expect)
		}
		n := reauth.Load().(int) - 1 // we remove the first attempt
		if n != 1 {
			t.Errorf("expected re authorization to happen once but happened %d", n)
		}
	})
	t.Run("renewable token, consecutive token errors", func(t *testing.T) {
		in := make(chan *ably.ProtocolMessage, 1)
		out := make(chan *ably.ProtocolMessage, 16)
		var reauth atomic.Value
		reauth.Store(int(0))
		var dials atomic.Value
		dials.Store(int(0))
		c, _ := ably.NewRealtime(
			ably.WithAutoConnect(false),
			ably.WithAuthCallback(func(context.Context, ably.TokenParams) (ably.Tokener, error) {
				reauth.Store(reauth.Load().(int) + 1)
				return ably.TokenString("fake:token"), nil
			}),
			ably.WithDial(func(protocol string, u *url.URL, timeout time.Duration) (ably.Conn, error) {
				dials.Store(dials.Load().(int) + 1)
				return MessagePipe(in, out)(protocol, u, timeout)
			}))
		// Get the connection to CONNECTED.
		tokenError := &ably.ProtoErrorInfo{
			StatusCode: http.StatusUnauthorized,
			Code:       40140,
		}
		in <- &ably.ProtocolMessage{
			Action:            ably.ActionError,
			ConnectionDetails: &ably.ConnectionDetails{},
			Error:             tokenError,
		}
		change := make(ably.ConnStateChanges, 1)
		c.Connection.OnAll(change.Receive)
		c.Connect()
		bad := &ably.ProtoErrorInfo{
			StatusCode: http.StatusUnauthorized,
			Code:       40140,
			Message:    "bad token request",
		}
		in <- &ably.ProtocolMessage{
			Action:            ably.ActionError,
			ConnectionDetails: &ably.ConnectionDetails{},
			Error:             bad,
		}
		var state ably.ConnectionStateChange
		ablytest.Instantly.Recv(t, nil, change, t.Fatalf) // skip CONNECTING
		ablytest.Instantly.Recv(t, &state, change, t.Fatalf)
		if expect, got := ably.ConnectionStateDisconnected, state.Current; expect != got {
			t.Errorf("expected %v got %v", expect, got)
		}
		if expect, got := bad.Message, c.Connection.ErrorReason(); !strings.Contains(got.Error(), expect) {
			t.Errorf("expected %v to contain %q", got, expect)
		}
		n := reauth.Load().(int)
		if n != 2 {
			t.Errorf("expected re authorization to happen twice got %d", n)
		}

		// We should only try to reconnect once after token error.
		if expect, got := 2, dials.Load().(int); got != expect {
			t.Errorf("expected %v got %v", expect, got)
		}
	})

}

type closeConn struct {
	ably.Conn
	closed int
}

func (c *closeConn) Close() error {
	c.closed++
	return c.Conn.Close()
}

type noopConn struct {
	ch chan struct{}
}

func (noopConn) Send(*ably.ProtocolMessage) error {
	return nil
}

func (n *noopConn) Receive(deadline time.Time) (*ably.ProtocolMessage, error) {
	n.ch <- struct{}{}
	return &ably.ProtocolMessage{}, nil
}
func (noopConn) Close() error { return nil }

func TestRealtimeConn_RTN14g(t *testing.T) {
	t.Run("Non RTN14b error", func(t *testing.T) {
		in := make(chan *ably.ProtocolMessage, 1)
		out := make(chan *ably.ProtocolMessage, 16)
		var ls *closeConn
		c, _ := ably.NewRealtime(
			ably.WithToken("fake:token"),
			ably.WithAutoConnect(false),
			ably.WithDial(func(protocol string, u *url.URL, timeout time.Duration) (ably.Conn, error) {
				w, err := MessagePipe(in, out)(protocol, u, timeout)
				if err != nil {
					return nil, err
				}
				ls = &closeConn{Conn: w}
				return ls, nil
			}))
		badReqErr := &ably.ProtoErrorInfo{
			StatusCode: http.StatusBadRequest,
		}
		in <- &ably.ProtocolMessage{
			Action:            ably.ActionError,
			ConnectionDetails: &ably.ConnectionDetails{},
			Error:             badReqErr,
		}
		change := make(ably.ConnStateChanges, 1)
		c.Connection.OnAll(change.Receive)
		c.Connect()
		var state ably.ConnectionStateChange
		ablytest.Instantly.Recv(t, nil, change, t.Fatalf) // Skip CONNECTING
		ablytest.Instantly.Recv(t, &state, change, t.Fatalf)
		if expect, got := ably.ConnectionStateFailed, state.Current; expect != got {
			t.Errorf("expected %v got %v", expect, got)
		}
		if expect, got := badReqErr, c.Connection.ErrorReason(); got.StatusCode != expect.StatusCode {
			t.Errorf("expected %v got %v", expect, got)
		}
		// we make sure the connection is closed
		if expect, got := 1, ls.closed; got != expect {
			t.Errorf("expected %v got %v", expect, got)
		}
	})
}

func TestRealtimeConn_RTN14e(t *testing.T) {
	ttl := 10 * time.Millisecond
	disconnTTL := ttl * 2
	suspendTTL := ttl / 2
	c, _ := ably.NewRealtime(
		ably.WithToken("fake:token"),
		ably.WithAutoConnect(false),
		ably.WithConnectionStateTTL(ttl),
		ably.WithSuspendedRetryTimeout(suspendTTL),
		ably.WithDisconnectedRetryTimeout(disconnTTL),
		ably.WithDial(func(protocol string, u *url.URL, timeout time.Duration) (ably.Conn, error) {
			return nil, context.DeadlineExceeded
		}))
	defer c.Close()
	changes := make(ably.ConnStateChanges, 2)
	off := c.Connection.On(ably.ConnectionEventSuspended, changes.Receive)
	defer off()
	c.Connect()
	var state ably.ConnectionStateChange
	ablytest.Soon.Recv(t, &state, changes, t.Fatalf)
	if state.RetryIn != suspendTTL {
		t.Fatalf("expected retry to be in %v got %v ", suspendTTL, state.RetryIn)
	}
	reason := fmt.Sprintf(ably.ConnectionStateTTLErrFmt, ttl)
	if !strings.Contains(state.Reason.Error(), reason) {
		t.Errorf("expected %v\n to contain %s", state.Reason, reason)
	}
	// make sure we are from DISCONNECTED => SUSPENDED
	if expect, got := ably.ConnectionStateDisconnected, state.Previous; got != expect {
		t.Fatalf("expected transitioning from %v got %v", expect, got)
	}
	state = ably.ConnectionStateChange{}
	ablytest.Soon.Recv(t, &state, changes, t.Fatalf)

	// in suspend retries we move from
	//  SUSPENDED => CONNECTING => SUSPENDED ...
	if expect, got := ably.ConnectionStateConnecting, state.Previous; got != expect {
		t.Fatalf("expected transitioning from %v got %v", expect, got)
	}
}

<<<<<<< HEAD
func TestRealtimeConn_RTN2g(t *testing.T) {
	uri := make(chan url.URL, 1)
	_, err := ably.NewRealtime(
		ably.WithKey("xxx:xxx"),
		ably.WithDial(func(protocol string, u *url.URL, timeout time.Duration) (ably.Conn, error) {
			uri <- *u
			return nil, io.EOF
		}),
	)
	if err != nil {
		t.Fatal(err)
	}
	var connURL url.URL
	ablytest.Soon.Recv(t, &connURL, uri, t.Fatalf)
	lib := connURL.Query().Get("lib")
	if lib != ably.LibraryString {
		t.Errorf("expected %q got %q", ably.LibraryString, lib)
	}
}

/*
FAILING TEST
Go 1.13, 1 Sep 2021: https://github.com/ably/ably-go/pull/383/checks?check_run_id=3485574719#step:7:811
Go 1.14, 1 Sep 2021: https://github.com/ably/ably-go/pull/383/checks?check_run_id=3485574600#step:9:1063
Go 1.16, 1 Sep 2021: https://github.com/ably/ably-go/pull/383/checks?check_run_id=3485574719#step:7:811

=== CONT  TestRealtimeConn_RTN19b
    realtime_conn_spec_test.go:2948: expected attach got detach
    realtime_conn_spec_test.go:2951: expected attaching got detaching
    realtime_conn_spec_test.go:2948: expected detach got attach
    realtime_conn_spec_test.go:2951: expected detaching got attaching
--- FAIL: TestRealtimeConn_RTN19b (0.00s)
*/
=======
>>>>>>> c3d844ae
func TestRealtimeConn_RTN19b(t *testing.T) {
	t.Skip("FAILING TEST")

	connIDs := make(chan string)
	var breakConn func()
	var out, in chan *ably.ProtocolMessage
	c, err := ably.NewRealtime(
		ably.WithAutoConnect(false),
		ably.WithKey("fake:key"),
		ably.WithDial(func(protocol string, u *url.URL, timeout time.Duration) (ably.Conn, error) {
			in = make(chan *ably.ProtocolMessage, 1)
			in <- &ably.ProtocolMessage{
				Action:       ably.ActionConnected,
				ConnectionID: <-connIDs,
				ConnectionDetails: &ably.ConnectionDetails{
					ConnectionKey: "key",
				},
			}
			out = make(chan *ably.ProtocolMessage, 16)
			breakConn = func() { close(in) }
			return MessagePipe(in, out)(protocol, u, timeout)
		}),
	)
	if err != nil {
		t.Fatal(err)
	}
	changes := make(ably.ConnStateChanges, 2)
	off := c.Connection.On(ably.ConnectionEventConnected, changes.Receive)
	defer off()
	c.Connect()
	connIDs <- "1"
	ablytest.Soon.Recv(t, nil, changes, t.Fatalf)
	attaching := c.Channels.Get("attaching")
	_ = ablytest.ResultFunc.Go(func(ctx context.Context) error { return attaching.Attach(ctx) })

	attachChanges := make(ably.ChannelStateChanges, 1)
	off = attaching.OnAll(attachChanges.Receive)
	defer off()
	ablytest.Soon.Recv(t, nil, attachChanges, t.Fatalf)

	detaching := c.Channels.Get("detaching")
	detachChange := make(ably.ChannelStateChanges, 1)
	off = detaching.OnAll(detachChange.Receive)
	defer off()

	wait := ablytest.ResultFunc.Go(func(ctx context.Context) error { return detaching.Attach(ctx) })
	var state ably.ChannelStateChange
	ablytest.Soon.Recv(t, &state, detachChange, t.Fatalf)
	if expect, got := ably.ChannelStateAttaching, state.Current; expect != got {
		t.Fatalf("expected %v got %v", expect, got)
	}
	in <- &ably.ProtocolMessage{
		Action:  ably.ActionAttached,
		Channel: "detaching",
	}
	ablytest.Wait(wait, nil)
	state = ably.ChannelStateChange{}
	ablytest.Soon.Recv(t, &state, detachChange, t.Fatalf)
	if expect, got := ably.ChannelStateAttached, state.Current; expect != got {
		t.Fatalf("expected %v got %v", expect, got)
	}

	_ = ablytest.ResultFunc.Go(func(ctx context.Context) error { return detaching.Detach(ctx) })
	state = ably.ChannelStateChange{}
	ablytest.Soon.Recv(t, &state, detachChange, t.Fatalf)
	if expect, got := ably.ChannelStateDetaching, state.Current; expect != got {
		t.Fatalf("expected %v got %v", expect, got)
	}

	msgs := []ably.ProtocolMessage{
		{
			Channel: "attaching",
			Action:  ably.ActionAttach,
		},
		{
			Channel: "detaching",
			Action:  ably.ActionAttach,
		},
		{
			Channel: "detaching",
			Action:  ably.ActionDetach,
		},
	}
	for _, expect := range msgs {
		var got *ably.ProtocolMessage
		ablytest.Instantly.Recv(t, &got, out, t.Fatalf)
		if expect.Action != got.Action {
			t.Errorf("expected %v got %v", expect.Action, got.Action)
		}
		if expect.Channel != got.Channel {
			t.Errorf("expected %v got %v", expect.Channel, got.Channel)
		}
	}
	breakConn()
	connIDs <- "2"
	ablytest.Soon.Recv(t, nil, changes, t.Fatalf)
	if c.Connection.ID() != "2" {
		t.Fatal("expected new connection")
	}
	msgs = []ably.ProtocolMessage{
		{
			Channel: "attaching",
			Action:  ably.ActionAttach,
		},
		{
			Channel: "detaching",
			Action:  ably.ActionDetach,
		},
	}
	for _, expect := range msgs {
		var got *ably.ProtocolMessage
		ablytest.Instantly.Recv(t, &got, out, t.Fatalf)
		if expect.Action != got.Action {
			t.Errorf("expected %v got %v", expect.Action, got.Action)
		}
		if expect.Channel != got.Channel {
			t.Errorf("expected %v got %v", expect.Channel, got.Channel)
		}
	}
}

func TestRealtimeConn_RTN19a(t *testing.T) {
	connIDs := make(chan string)
	var breakConn func()
	var out, in chan *ably.ProtocolMessage
	c, err := ably.NewRealtime(
		ably.WithAutoConnect(false),
		ably.WithKey("fake:key"),
		ably.WithDial(func(protocol string, u *url.URL, timeout time.Duration) (ably.Conn, error) {
			in = make(chan *ably.ProtocolMessage, 1)
			in <- &ably.ProtocolMessage{
				Action:       ably.ActionConnected,
				ConnectionID: <-connIDs,
				ConnectionDetails: &ably.ConnectionDetails{
					ConnectionKey: "key",
				},
			}
			out = make(chan *ably.ProtocolMessage, 16)
			breakConn = func() { close(in) }
			return MessagePipe(in, out)(protocol, u, timeout)
		}),
	)
	if err != nil {
		t.Fatal(err)
	}
	changes := make(ably.ConnStateChanges, 2)
	off := c.Connection.On(ably.ConnectionEventConnected, changes.Receive)
	defer off()
	c.Connect()
	connIDs <- "1"
	ablytest.Soon.Recv(t, nil, changes, t.Fatalf)

	name := "channel"
	channel := c.Channels.Get(name)
	chanChange := make(ably.ChannelStateChanges, 1)
	off = channel.OnAll(chanChange.Receive)
	defer off()

	wait := ablytest.ResultFunc.Go(func(ctx context.Context) error { return channel.Attach(ctx) })
	var state ably.ChannelStateChange
	ablytest.Soon.Recv(t, &state, chanChange, t.Fatalf)
	if expect, got := ably.ChannelStateAttaching, state.Current; got != expect {
		t.Fatalf("expected %v got %v", expect, got)
	}
	in <- &ably.ProtocolMessage{
		Action:  ably.ActionAttached,
		Channel: name,
	}
	ablytest.Wait(wait, nil)
	state = ably.ChannelStateChange{}
	ablytest.Soon.Recv(t, &state, chanChange, t.Fatalf)
	if expect, got := ably.ChannelStateAttached, state.Current; got != expect {
		t.Fatalf("expected %v got %v", expect, got)
	}
	ctx, cancel := context.WithTimeout(context.TODO(), time.Millisecond)
	defer cancel()
	err = channel.Publish(ctx, "ack", "ack")
	if err != nil {
		if err != context.DeadlineExceeded {
			t.Fatal(err)
		}
	}
	ablytest.Soon.Recv(t, nil, out, t.Fatalf) // attach

	var msg *ably.ProtocolMessage
	ablytest.Soon.Recv(t, &msg, out, t.Fatalf)
	if expect, got := ably.ActionMessage, msg.Action; got != expect {
		t.Fatalf("expected %v got %v", expect, got)
	}

	if expect, got := 1, c.Connection.PendingItems(); got != expect {
		t.Fatalf("expected %v got %v", expect, got)
	}
	breakConn()
	connIDs <- "2"
	ablytest.Soon.Recv(t, nil, changes, t.Fatalf)
	if expect, got := "2", c.Connection.ID(); got != expect {
		t.Fatalf("expected %v got %v", expect, got)
	}

	ablytest.Instantly.Recv(t, nil, out, t.Fatalf) // attach
	msg = nil
	ablytest.Instantly.Recv(t, &msg, out, t.Fatalf)
	if expect, got := ably.ActionMessage, msg.Action; got != expect {
		t.Fatalf("expected %v got %v", expect, got)
	}
	if expect, got := name, msg.Channel; got != expect {
		t.Fatalf("expected %v got %v", expect, got)
	}
	if expect, got := 1, c.Connection.PendingItems(); got != expect {
		t.Fatalf("expected %v got %v", expect, got)
	}
}

func TestRealtimeConn_RTN24_RTN21_RTC8a_RTN4h_Override_ConnectionDetails_On_Connected(t *testing.T) {

	in := make(chan *ably.ProtocolMessage, 1)
	out := make(chan *ably.ProtocolMessage, 16)

	c, _ := ably.NewRealtime(
		ably.WithAutoConnect(false),
		ably.WithToken("fake:token"),
		ably.WithDial(MessagePipe(in, out)),
	)

	connDetails := ably.ConnectionDetails{
		ClientID:           "id1",
		ConnectionKey:      "foo",
		MaxFrameSize:       12,
		MaxInboundRate:     14,
		MaxMessageSize:     67,
		ConnectionStateTTL: ably.DurationFromMsecs(time.Minute * 2),
		MaxIdleInterval:    ably.DurationFromMsecs(time.Second),
	}

	in <- &ably.ProtocolMessage{
		Action:            ably.ActionConnected,
		ConnectionID:      "connection-id-1",
		ConnectionDetails: &connDetails,
	}

	err := ablytest.Wait(ablytest.ConnWaiter(c, c.Connect, ably.ConnectionEventConnected), nil)
	if err != nil {
		t.Fatal(err)
	}

	newConnDetails := ably.ConnectionDetails{
		ClientID:           "id2",
		ConnectionKey:      "bar",
		MaxFrameSize:       13,
		MaxInboundRate:     15,
		MaxMessageSize:     70,
		ConnectionStateTTL: ably.DurationFromMsecs(time.Minute * 3),
		MaxIdleInterval:    ably.DurationFromMsecs(time.Second),
	}

	errInfo := ably.ProtoErrorInfo{
		StatusCode: 500,
		Code:       50500,
		Message:    "fake error",
	}

	changes := make(ably.ConnStateChanges, 3)
	off := c.Connection.OnAll(changes.Receive)
	defer off()

	//  Send new connection details
	in <- &ably.ProtocolMessage{
		Action:            ably.ActionConnected,
		ConnectionID:      "connection-id-2",
		ConnectionDetails: &newConnDetails,
		Error:             &errInfo,
	}

	var newConnectionState ably.ConnectionStateChange
	ablytest.Instantly.Recv(t, &newConnectionState, changes, t.Fatalf)

	// RTN4h - can emit UPDATE event
	if expected, got := ably.ConnectionEventUpdate, newConnectionState.Event; expected != got {
		t.Fatalf("expected %v; got %v (event: %+v)", expected, got, newConnectionState)
	}
	if expected, got := ably.ConnectionStateConnected, newConnectionState.Current; expected != got {
		t.Fatalf("expected %v; got %v (event: %+v)", expected, got, newConnectionState)
	}
	if expected, got := ably.ConnectionStateConnected, newConnectionState.Previous; expected != got {
		t.Fatalf("expected %v; got %v (event: %+v)", expected, got, newConnectionState)
	}
	if got := fmt.Sprint(newConnectionState.Reason); !strings.Contains(got, errInfo.Message) {
		t.Fatalf("expected %+v; got %v (error: %+v)", errInfo, got, newConnectionState.Reason)
	}
	if got := c.Connection.ErrorReason().Message(); !strings.Contains(got, errInfo.Message) {
		t.Fatalf("expected %+v; got %v (error: %+v)", errInfo, got, c.Connection.ErrorReason().Message())
	}
	// RTN21 - new connection details overwrite old values
	if c.Connection.Key() != newConnDetails.ConnectionKey {
		t.Fatalf("expected %v; got %v", newConnDetails.ConnectionKey, c.Connection.Key())
	}

	if c.Auth.ClientID() != newConnDetails.ClientID {
		t.Fatalf("expected %v; got %v", newConnDetails.ClientID, c.Auth.ClientID())
	}

	if c.Connection.ConnectionStateTTL() != time.Duration(newConnDetails.ConnectionStateTTL) {
		t.Fatalf("expected %v; got %v", newConnDetails.ConnectionStateTTL, c.Connection.ConnectionStateTTL())
	}

	if c.Connection.ID() != "connection-id-2" {
		t.Fatalf("expected %v; got %v", "connection-id-2", c.Connection.ID())
	}
}

func Test_RTN7b_ACK_NACK(t *testing.T) {

	// See also https://docs.ably.io/client-lib-development-guide/protocol/#message-acknowledgement

	in := make(chan *ably.ProtocolMessage, 16)
	out := make(chan *ably.ProtocolMessage, 16)

	c, _ := ably.NewRealtime(
		ably.WithAutoConnect(false),
		ably.WithToken("fake:token"),
		ably.WithDial(MessagePipe(in, out)),
	)

	connDetails := ably.ConnectionDetails{
		ClientID:      "id1",
		ConnectionKey: "foo",
	}

	in <- &ably.ProtocolMessage{
		Action:            ably.ActionConnected,
		ConnectionID:      "connection-id-1",
		ConnectionDetails: &connDetails,
	}

	err := ablytest.Wait(ablytest.ConnWaiter(c, c.Connect, ably.ConnectionEventConnected), nil)
	if err != nil {
		t.Fatal(err)
	}

	// Set things up.

	ch := c.Channels.Get("test")
	publish, receiveAck := testConcurrentPublisher(t, ch, out)

	// Publish 5 messages, get ACK-2, NACK-1. Then publish 2 more, get
	// NACK-1, ACK-2, ACK-1.

	// Publish 5 messages...
	for i := 0; i < 3; i++ {
		publish()
	}

	// Intersperse an ATTACH, which used to increase msgSerial, but shouldn't.
	// Regression test for https://github.com/ably/docs/pull/1115
	c.Channels.Get("test2").Attach(canceledCtx)
	var attachMsg *ably.ProtocolMessage
	ablytest.Instantly.Recv(t, &attachMsg, out, t.Fatalf)
	assertEquals(t, ably.ActionAttach, attachMsg.Action)
	assertEquals(t, int64(0), attachMsg.MsgSerial)

	for i := 0; i < 2; i++ {
		publish()
	}

	// ... get ACK-2, NACK-1 ...
	in <- &ably.ProtocolMessage{
		Action:    ably.ActionAck,
		MsgSerial: 0,
		Count:     2,
	}
	in <- &ably.ProtocolMessage{
		Action:    ably.ActionNack,
		MsgSerial: 2,
		Count:     1,
		Error: &ably.ProtoErrorInfo{
			StatusCode: 500,
			Code:       50500,
			Message:    "fake error",
		},
	}
	for i, expectErr := range []bool{false, false, true} {
		err := receiveAck()
		if hasErr := err != nil; hasErr != expectErr {
			t.Fatalf("%v [%d]", err, i)
		}
	}

	// ... publish 2 more ...
	for i := 0; i < 2; i++ {
		publish()
	}

	// ... get NACK-1, ACK-2, ACK-1
	in <- &ably.ProtocolMessage{
		Action:    ably.ActionNack,
		MsgSerial: 3,
		Count:     1,
		Error: &ably.ProtoErrorInfo{
			StatusCode: 500,
			Code:       50500,
			Message:    "fake error",
		},
	}
	in <- &ably.ProtocolMessage{
		Action:    ably.ActionAck,
		MsgSerial: 4,
		Count:     2,
	}
	in <- &ably.ProtocolMessage{
		Action:    ably.ActionAck,
		MsgSerial: 6,
		Count:     1,
	}
	for i, expectErr := range []bool{true, false, false, false} {
		err := receiveAck()
		if hasErr := err != nil; hasErr != expectErr {
			t.Fatalf("%v [%d]", err, i)
		}
	}

	ablytest.Instantly.NoRecv(t, nil, out, t.Fatalf)
}

func TestImplicitNACK(t *testing.T) {
	// From https://docs.ably.io/client-lib-development-guide/protocol/#message-acknowledgement:
	//
	// It is a protocol error if the system sends an ACK or NACK that skips past
	// one or more msgSerial without there having been either and ACK or NACK;
	// but a client in this situation should treat this case as
	// implicitly @NACK@ing the skipped messages.

	in := make(chan *ably.ProtocolMessage, 16)
	out := make(chan *ably.ProtocolMessage, 16)

	c, _ := ably.NewRealtime(
		ably.WithAutoConnect(false),
		ably.WithToken("fake:token"),
		ably.WithDial(MessagePipe(in, out)),
	)

	in <- &ably.ProtocolMessage{
		Action:       ably.ActionConnected,
		ConnectionID: "connection-id-1",
		ConnectionDetails: &ably.ConnectionDetails{
			ClientID:      "id1",
			ConnectionKey: "foo",
		},
	}

	err := ablytest.Wait(ablytest.ConnWaiter(c, c.Connect, ably.ConnectionEventConnected), nil)
	if err != nil {
		t.Fatal(err)
	}

	ch := c.Channels.Get("test")
	publish, receiveAck := testConcurrentPublisher(t, ch, out)

	for i := 0; i < 4; i++ {
		publish()
	}

	in <- &ably.ProtocolMessage{
		Action:    ably.ActionAck,
		MsgSerial: 2, // skip 2
		Count:     2,
	}

	for i := 0; i < 2; i++ {
		err := receiveAck()
		if err == nil {
			t.Fatalf("expected implicit NACK for msg %d", i)
		}
	}
	for i := 2; i < 4; i++ {
		err := receiveAck()
		if err != nil {
			t.Fatalf("expected ACK for msg %d", i)
		}
	}

	ablytest.Instantly.NoRecv(t, nil, out, t.Fatalf)
}

func TestIdempotentACK(t *testing.T) {
	// From https://docs.ably.io/client-lib-development-guide/protocol/#message-acknowledgement:
	//
	// It is also a protocol error if the system sends an ACK or NACK that
	// covers a msgSerial that was covered by an earlier ACK or NACK; in such
	// cases the client library must silently ignore the response insofar as it
	// relates to @msgSerial@s that were covered previously (whether the
	// response is the same now or different).

	in := make(chan *ably.ProtocolMessage, 16)
	out := make(chan *ably.ProtocolMessage, 16)

	c, _ := ably.NewRealtime(
		ably.WithAutoConnect(false),
		ably.WithToken("fake:token"),
		ably.WithDial(MessagePipe(in, out)),
	)

	in <- &ably.ProtocolMessage{
		Action:       ably.ActionConnected,
		ConnectionID: "connection-id-1",
		ConnectionDetails: &ably.ConnectionDetails{
			ClientID:      "id1",
			ConnectionKey: "foo",
		},
	}

	err := ablytest.Wait(ablytest.ConnWaiter(c, c.Connect, ably.ConnectionEventConnected), nil)
	if err != nil {
		t.Fatal(err)
	}

	ch := c.Channels.Get("test")
	publish, receiveAck := testConcurrentPublisher(t, ch, out)
	for i := 0; i < 4; i++ {
		publish()
	}

	in <- &ably.ProtocolMessage{
		Action:    ably.ActionAck,
		MsgSerial: 0,
		Count:     2,
	}

	for i := 0; i < 2; i++ {
		err := receiveAck()
		if err != nil {
			t.Fatalf("expected ACK for msg %d", i)
		}
	}

	in <- &ably.ProtocolMessage{
		Action:    ably.ActionAck,
		MsgSerial: 1, // repeat ACK for msgSerial 1; ACK 2 more
		Count:     3,
	}

	for i := 2; i < 4; i++ {
		err := receiveAck()
		if err != nil {
			t.Fatalf("expected ACK for msg %d", i)
		}
	}

	ablytest.Instantly.NoRecv(t, nil, out, t.Fatalf)
}

/*
FAILING TEST
https://github.com/ably/ably-go/pull/383/checks?check_run_id=3492258928#step:7:544

=== RUN   TestRealtimeConn_RTC8a_ExplicitAuthorizeWhileConnected
Error: /02 05:40:31 [ERROR] Received recoverable error EOF
--- FAIL: TestRealtimeConn_RTC8a_ExplicitAuthorizeWhileConnected (60.00s)
panic: Post "https://sandbox-rest.ably.io/apps": context deadline exceeded (Client.Timeout exceeded while awaiting headers) [recovered]
	panic: Post "https://sandbox-rest.ably.io/apps": context deadline exceeded (Client.Timeout exceeded while awaiting headers)

goroutine 1474251 [running]:
testing.tRunner.func1.1(0xd4fe20, 0xc0009783f0)
	/opt/hostedtoolcache/go/1.15.15/x64/src/testing/testing.go:1072 +0x46a
testing.tRunner.func1(0xc000480600)
	/opt/hostedtoolcache/go/1.15.15/x64/src/testing/testing.go:1075 +0x636
panic(0xd4fe20, 0xc0009783f0)
	/opt/hostedtoolcache/go/1.15.15/x64/src/runtime/panic.go:975 +0x47a
github.com/ably/ably-go/ablytest.MustSandbox(0x0, 0xc000a30e40)
	/home/runner/work/ably-go/ably-go/ablytest/sandbox.go:124 +0xd1
github.com/ably/ably-go/ablytest.NewREST(0x0, 0x0, 0x0, 0x63c, 0xc000b64c88)
	/home/runner/work/ably-go/ably-go/ablytest/sandbox.go:113 +0x52
github.com/ably/ably-go/ably_test.TestRealtimeConn_RTC8a_ExplicitAuthorizeWhileConnected(0xc000480600)
	/home/runner/work/ably-go/ably-go/ably/realtime_conn_spec_test.go:3428 +0x125
testing.tRunner(0xc000480600, 0xe05128)
	/opt/hostedtoolcache/go/1.15.15/x64/src/testing/testing.go:1123 +0x203
created by testing.(*T).Run
	/opt/hostedtoolcache/go/1.15.15/x64/src/testing/testing.go:1168 +0x5bc
*/
func TestRealtimeConn_RTC8a_ExplicitAuthorizeWhileConnected(t *testing.T) {
	t.Skip("FAILING TEST")

	// Set up a Realtime with AuthCallback that the test controls. Auth requests
	// are sent to the authRequested channel.

	type authResponse struct {
		token ably.Tokener
		err   error
	}
	type authRequest struct {
		params ably.TokenParams
		resp   chan<- authResponse
	}
	authRequests := make(chan authRequest, 1)
	handleAuth := func(getToken func(ably.TokenParams) ably.Tokener, err error) {
		t.Helper()

		var authReq authRequest
		ablytest.Soon.Recv(t, &authReq, authRequests, t.Fatalf)
		ablytest.Instantly.Send(t, authReq.resp, authResponse{
			token: getToken(authReq.params),
			err:   err,
		}, t.Fatalf)
	}

	// We'll use this REST to get real, working tokens.
	app, rest := ablytest.NewREST()
	getToken := func(params ably.TokenParams) ably.Tokener {
		t.Helper()
		token, err := rest.Auth.RequestToken(context.Background(), &params)
		if err != nil {
			t.Fatal(err)
		}
		return token
	}
	dial, intercept := DialIntercept(ably.DialWebsocket)
	c := app.NewRealtime(
		ably.WithDial(dial),
		ably.WithDefaultTokenParams(ably.TokenParams{
			Capability: `{"foo":["subscribe"]}`,
		}),
		ably.WithAuthCallback(func(ctx context.Context, params ably.TokenParams) (ably.Tokener, error) {
			respCh := make(chan authResponse, 1)
			authRequests <- authRequest{
				params: params,
				resp:   respCh,
			}
			resp := <-respCh
			return resp.token, resp.err
		}),
	)
	defer safeclose(t, ablytest.FullRealtimeCloser(c), app)

	stateChanges := make(ably.ConnStateChanges, 1)
	off := c.Connection.OnAll(stateChanges.Receive)
	defer off()
	expectConnEvent := func(expected ably.ConnectionEvent) {
		t.Helper()

		var change ably.ConnectionStateChange
		ablytest.Soon.Recv(t, &change, stateChanges, t.Fatalf)
		if got := change.Event; expected != got {
			t.Fatalf("expected: %v; got: %v", expected, got)
		}
	}

	// Expect a first auth when connecting.
	handleAuth(getToken, nil)
	expectConnEvent(ably.ConnectionEventConnected)

	t.Run("RTC8a1: Successful reauth with more capabilities", func(t *testing.T) {
		var rg ablytest.ResultGroup
		rg.GoAdd(func(ctx context.Context) error {
			_, err := c.Auth.Authorize(ctx, nil)
			return err
		})

		handleAuth(getToken, nil)
		expectConnEvent(ably.ConnectionEventUpdate)
		assertEquals(t, connected, c.Connection.State())

		rg.Wait()
	})

	t.Run("RTC8a1: Successful reauth with more capabilities", func(t *testing.T) {
		var rg ablytest.ResultGroup
		rg.GoAdd(func(ctx context.Context) error {
			_, err := c.Auth.Authorize(ctx, &ably.TokenParams{
				Capability: `{"*":["*"]}`,
			})
			return err
		})

		handleAuth(getToken, nil)
		expectConnEvent(ably.ConnectionEventUpdate)
		assertEquals(t, connected, c.Connection.State())

		rg.Wait()
	})

	t.Run("RTC8a1: Unsuccessful reauth with capabilities downgrade", func(t *testing.T) {
		ch := c.Channels.Get("notfoo")
		err := ch.Attach(context.Background())
		if err != nil {
			t.Fatal(err)
		}

		channelChanges := make(ably.ChannelStateChanges, 1)
		off := ch.OnAll(channelChanges.Receive)
		defer off()

		var rg ablytest.ResultGroup
		rg.GoAdd(func(ctx context.Context) error {
			_, err := c.Auth.Authorize(ctx, &ably.TokenParams{
				Capability: `{"foo":["publish"]}`,
			})
			return err
		})

		handleAuth(getToken, nil)
		expectConnEvent(ably.ConnectionEventUpdate)
		assertEquals(t, connected, c.Connection.State())

		rg.Wait()

		var change ably.ChannelStateChange
		ablytest.Soon.Recv(t, &change, channelChanges, t.Fatalf)
		assertEquals(t, ably.ChannelEventFailed, change.Event)
		assertEquals(t, chFailed, ch.State())
	})

	t.Run("RTC8a3: Authorize waits for connection update", func(t *testing.T) {
		ctx, cancel := context.WithCancel(context.Background())
		defer cancel()
		connectedMsg := intercept(ctx, ably.ActionConnected)

		authorizeDone := make(chan struct{})
		var rg ablytest.ResultGroup
		defer rg.Wait()
		rg.GoAdd(func(ctx context.Context) error {
			defer close(authorizeDone)
			_, err := c.Auth.Authorize(ctx, nil)
			return err
		})

		handleAuth(getToken, nil)

		ablytest.Soon.Recv(t, nil, connectedMsg, t.Fatalf)

		// At this point, we have a new token and the server has sent a CONNECTED
		// message, but the library hasn't got it yet. So Authorize should still
		// be waiting.
		ablytest.Instantly.NoRecv(t, nil, authorizeDone, t.Fatalf)

		// Let go of the CONNECTED message, completing Authorization.
		cancel()
		expectConnEvent(ably.ConnectionEventUpdate)
		ablytest.Instantly.Recv(t, nil, authorizeDone, t.Fatalf)
	})

	t.Run("RTC8a4: reauthorize with JWT token", func(t *testing.T) {
		t.Skip("not implemented")
	})

	t.Run("RTC8a2: Failed reauth moves connection to FAILED", func(t *testing.T) {
		var rg ablytest.ResultGroup
		rg.GoAdd(func(ctx context.Context) error {
			_, err := c.Auth.Authorize(ctx, nil)
			return err
		})

		handleAuth(func(ably.TokenParams) ably.Tokener {
			return ably.TokenString("made:up")
		}, nil)
		expectConnEvent(ably.ConnectionEventFailed)
		assertEquals(t, failed, c.Connection.State())

		rg.Wait()
	})
}

func testConcurrentPublisher(t *testing.T, ch *ably.RealtimeChannel, out <-chan *ably.ProtocolMessage) (
	publish func(),
	receiveAck func() error,
) {
	publishErrs := map[int64]<-chan error{}

	var i int64
	publish = func() {
		t.Helper()

		err := make(chan error, 1)
		publishErrs[i] = err
		go func(serial int64) {
			err <- ch.Publish(context.Background(), fmt.Sprintf("msg%d", serial), nil)
		}(i)

		var msg *ably.ProtocolMessage
		ablytest.Instantly.Recv(t, &msg, out, t.Fatalf, i)
		i++
	}

	var got int64
	receiveAck = func() error {
		t.Helper()

		var err error
		ablytest.Instantly.Recv(t, &err, publishErrs[got], t.Fatalf, got)
		got++
		return err
	}

	return
}<|MERGE_RESOLUTION|>--- conflicted
+++ resolved
@@ -94,17 +94,7 @@
 	t.Run("RTN2f: api version v should be the API version", func(t *testing.T) {
 		requestParams := setup()
 		libVersion := requestParams["v"]
-<<<<<<< HEAD
-		assertDeepEquals(t, []string{"1.2"}, libVersion)
-	})
-
-	t.Run("RTN2g: library and version should be included as the value of lib param", func(t *testing.T) {
-		requestParams := setup()
-		lib := requestParams["lib"]
-		assertDeepEquals(t, []string{"go-1.2.1"}, lib)
-=======
 		assertDeepEquals(t, []string{ably.AblyVersion}, libVersion)
->>>>>>> c3d844ae
 	})
 }
 
@@ -2878,27 +2868,6 @@
 	}
 }
 
-<<<<<<< HEAD
-func TestRealtimeConn_RTN2g(t *testing.T) {
-	uri := make(chan url.URL, 1)
-	_, err := ably.NewRealtime(
-		ably.WithKey("xxx:xxx"),
-		ably.WithDial(func(protocol string, u *url.URL, timeout time.Duration) (ably.Conn, error) {
-			uri <- *u
-			return nil, io.EOF
-		}),
-	)
-	if err != nil {
-		t.Fatal(err)
-	}
-	var connURL url.URL
-	ablytest.Soon.Recv(t, &connURL, uri, t.Fatalf)
-	lib := connURL.Query().Get("lib")
-	if lib != ably.LibraryString {
-		t.Errorf("expected %q got %q", ably.LibraryString, lib)
-	}
-}
-
 /*
 FAILING TEST
 Go 1.13, 1 Sep 2021: https://github.com/ably/ably-go/pull/383/checks?check_run_id=3485574719#step:7:811
@@ -2912,8 +2881,6 @@
     realtime_conn_spec_test.go:2951: expected detaching got attaching
 --- FAIL: TestRealtimeConn_RTN19b (0.00s)
 */
-=======
->>>>>>> c3d844ae
 func TestRealtimeConn_RTN19b(t *testing.T) {
 	t.Skip("FAILING TEST")
 
