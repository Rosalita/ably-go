package ably_test

import (
	"context"
	"errors"
	"fmt"
	"io"
	"strings"
	"testing"
	"time"

	"github.com/ably/ably-go/ably"
	"github.com/ably/ably-go/ably/ablytest"
	"github.com/ably/ably-go/ably/proto"
)

func TestRealtimeChannel_RTL2_ChannelEventForStateChange(t *testing.T) {
	t.Parallel()

	t.Run(fmt.Sprintf("on %s", ably.ChannelStateAttaching), func(t *testing.T) {
		t.Parallel()

		app, realtime := ablytest.NewRealtime(ably.WithAutoConnect(false))
		defer safeclose(t, ablytest.FullRealtimeCloser(realtime), app)

		connectAndWait(t, realtime)

		changes := make(chan ably.ChannelStateChange)
		defer ablytest.Instantly.NoRecv(t, nil, changes, t.Errorf)

		channel := realtime.Channels.Get("test")

		channel.On(ably.ChannelEventAttaching, func(change ably.ChannelStateChange) {
			changes <- change
		})

		err := channel.Attach(context.Background())
		if err != nil {
			t.Fatal(err)
		}

		ablytest.Soon.Recv(t, nil, changes, t.Fatalf)
	})

	t.Run(fmt.Sprintf("on %s", ably.ChannelStateAttached), func(t *testing.T) {
		t.Parallel()

		app, realtime := ablytest.NewRealtime(ably.WithAutoConnect(false))
		defer safeclose(t, ablytest.FullRealtimeCloser(realtime), app)

		connectAndWait(t, realtime)

		channel := realtime.Channels.Get("test")

		attachAndWait(t, channel)
	})

	t.Run(fmt.Sprintf("on %s", ably.ChannelStateDetaching), func(t *testing.T) {
		t.Parallel()

		app, realtime := ablytest.NewRealtime(ably.WithAutoConnect(false))
		defer safeclose(t, ablytest.FullRealtimeCloser(realtime), app)

		connectAndWait(t, realtime)

		channel := realtime.Channels.Get("test")

		attachAndWait(t, channel)

		changes := make(chan ably.ChannelStateChange)
		defer ablytest.Instantly.NoRecv(t, nil, changes, t.Errorf)

		channel.On(ably.ChannelEventDetaching, func(change ably.ChannelStateChange) {
			changes <- change
		})

		err := channel.Detach(context.Background())
		if err != nil {
			t.Fatal(err)
		}

		ablytest.Soon.Recv(t, nil, changes, t.Fatalf)
	})

	t.Run(fmt.Sprintf("on %s", ably.ChannelStateDetached), func(t *testing.T) {
		t.Parallel()

		app, realtime := ablytest.NewRealtime(ably.WithAutoConnect(false))
		defer safeclose(t, ablytest.FullRealtimeCloser(realtime), app)

		connectAndWait(t, realtime)

		channel := realtime.Channels.Get("test")

		attachAndWait(t, channel)

		changes := make(chan ably.ChannelStateChange)
		defer ablytest.Instantly.NoRecv(t, nil, changes, t.Errorf)

		channel.On(ably.ChannelEventDetached, func(change ably.ChannelStateChange) {
			changes <- change
		})

		err := channel.Detach(context.Background())
		if err != nil {
			t.Fatal(err)
		}

		ablytest.Soon.Recv(t, nil, changes, t.Fatalf)
	})

	t.Run(fmt.Sprintf("on %s", ably.ChannelStateSuspended), func(t *testing.T) {
		t.Parallel()

		t.Skip("SUSPENDED not yet implemented")
	})

	t.Run(fmt.Sprintf("on %s", ably.ChannelEventUpdate), func(t *testing.T) {
		t.Parallel()

		t.Skip("UPDATED not yet implemented")
	})
}

func attachAndWait(t *testing.T, channel *ably.RealtimeChannel) {
	t.Helper()

	changes := make(chan ably.ChannelStateChange, 2)
	defer ablytest.Instantly.NoRecv(t, nil, changes, t.Errorf)

	{
		off := channel.Once(ably.ChannelEventAttached, func(change ably.ChannelStateChange) {
			changes <- change
		})
		defer off()
	}

	{
		off := channel.Once(ably.ChannelEventFailed, func(change ably.ChannelStateChange) {
			changes <- change
		})
		defer off()
	}

	err := channel.Attach(context.Background())
	if err != nil {
		t.Fatal(err)
	}

	var change ably.ChannelStateChange
	ablytest.Soon.Recv(t, &change, changes, t.Fatalf)

	if change.Current != ably.ChannelStateAttached {
		t.Fatalf("unexpected FAILED event: %s", change.Reason)
	}
}

func TestRealtimeChannel_RTL6c1_PublishNow(t *testing.T) {
	var transition []ably.ChannelState
	for _, state := range []ably.ChannelState{
		ably.ChannelStateInitialized,
		ably.ChannelStateAttaching,
		ably.ChannelStateAttached,
		ably.ChannelStateDetaching,
		ably.ChannelStateDetached,
	} {
		transition = append(transition, state)
		transition := transition // Don't share between test goroutines.
		t.Run(fmt.Sprintf("when %s", state), func(t *testing.T) {
			t.Parallel()

			app, err := ablytest.NewSandbox(nil)
			if err != nil {
				t.Fatal(err)
			}
			defer safeclose(t, app)

			c, close := TransitionConn(t, nil, app.Options()...)
			defer safeclose(t, close)

			close = c.To(
				ably.ConnectionStateConnecting,
				ably.ConnectionStateConnected,
			)
			defer safeclose(t, close)

			channel, close := c.Channel("test").To(transition...)
			defer safeclose(t, close)

			ctx, cancel := context.WithCancel(context.Background())
			cancel()

			// Make a second client to subscribe and check that messages are
			// published without interferring with the first client's state.

			subClient, err := ably.NewRealtime(app.Options()...)
			if err != nil {
				t.Fatal(err)
			}
			defer safeclose(t, ablytest.FullRealtimeCloser(subClient))
			err = ablytest.Wait(ablytest.ConnWaiter(subClient, subClient.Connect, ably.ConnectionEventConnected), nil)

			msg := make(messages, 1)

			_, err = subClient.Channels.Get("test").SubscribeAll(context.Background(), msg.Receive)
			if err != nil && !errors.Is(err, context.Canceled) {
				t.Fatal(err)
			}

			err = channel.Publish(ctx, "test", nil)
			if err != nil && !errors.Is(err, context.Canceled) {
				t.Fatal(err)
			}

			ablytest.Soon.Recv(t, nil, msg, t.Fatalf)
		})
	}
}

func TestRealtimeChannel_RTL6c2_PublishEnqueue(t *testing.T) {
	type transitionsCase struct {
		connBefore []ably.ConnectionState
		channel    []ably.ChannelState
		connAfter  []ably.ConnectionState
	}

	var cases []transitionsCase

	// When connection is INITIALIZED, channel can only be INITIALIZED.

	for _, connBefore := range [][]ably.ConnectionState{
		{initialized},
	} {
		for _, channel := range [][]ably.ChannelState{
			{chInitialized},
		} {
			cases = append(cases, transitionsCase{
				connBefore: connBefore,
				channel:    channel,
			})
		}
	}

	// When connection is first CONNECTING, channel can only be INITIALIZED or
	// ATTACHING.

	for _, connBefore := range [][]ably.ConnectionState{
		{connecting},
		{connecting, disconnected},
	} {
		for _, channel := range [][]ably.ChannelState{
			{chInitialized},
			{chAttaching},
		} {
			cases = append(cases, transitionsCase{
				connBefore: connBefore,
				channel:    channel,
			})
		}
	}

	// For a channel to be ATTACHED, DETACHING or DETACHED, we must have had a
	// connection in the past.

	for _, connAfter := range [][]ably.ConnectionState{
		{disconnected},
		{disconnected, connecting},
	} {
		for _, channelAfter := range [][]ably.ChannelState{
			{},
			{chDetaching},
			{chDetaching, chDetached},
		} {
			cases = append(cases, transitionsCase{
				connBefore: []ably.ConnectionState{connecting, connected},
				channel: append([]ably.ChannelState{
					chAttaching,
					chAttached,
				}, channelAfter...),
				connAfter: connAfter,
			})
		}
	}

	for _, trans := range cases {
		trans := trans
		connTarget := trans.connBefore[len(trans.connBefore)-1]
		if len(trans.connAfter) > 0 {
			connTarget = trans.connAfter[len(trans.connAfter)-1]
		}
		chanTarget := trans.channel[len(trans.channel)-1]

		t.Run(fmt.Sprintf("when connection is %v, channel is %v", connTarget, chanTarget), func(t *testing.T) {
			t.Parallel()

			app, err := ablytest.NewSandbox(nil)
			if err != nil {
				t.Fatal(err)
			}
			defer safeclose(t, app)

			recorder := ablytest.NewMessageRecorder()

			c, close := TransitionConn(t, recorder.Dial, app.Options()...)
			defer safeclose(t, close)

			close = c.To(trans.connBefore...)
			defer safeclose(t, close)

			channel, close := c.Channel("test").To(trans.channel...)
			defer safeclose(t, close)

			close = c.To(trans.connAfter...)
			defer safeclose(t, close)

			ctx, cancel := context.WithCancel(context.Background())
			cancel()

			err = channel.Publish(ctx, "test", nil)
			if err != nil && !errors.Is(err, context.Canceled) {
				t.Fatal(err)
			}

			// Check that the message isn't published.

			published := func() bool {
				for _, m := range recorder.Sent() {
					if m.Action == proto.ActionMessage {
						return true
					}
				}
				return false
			}

			if published := ablytest.Instantly.IsTrue(published); published {
				t.Fatalf("message was published before connection is established")
			}

			// After moving to CONNECTED, check that message is finally published.

			close = c.To(connecting, connected)
			defer safeclose(t, close)

			if published := ablytest.Soon.IsTrue(published); !published {
				t.Fatalf("message wasn't published once connection is established")
			}
		})
	}
}

func TestRealtimeChannel_RTL6c4_PublishFail(t *testing.T) {
	type transitionsCase struct {
		connBefore []ably.ConnectionState
		channel    []ably.ChannelState
		connAfter  []ably.ConnectionState
	}

	var cases []transitionsCase

	// FAILED and SUSPENDED with no connection ever made.

	for _, connBefore := range [][]ably.ConnectionState{
		// {connecting, failed},
		{connecting, disconnected, suspended},
	} {
		cases = append(cases, transitionsCase{
			connBefore: connBefore,
			channel:    []ably.ChannelState{chInitialized},
		})
	}

	// // FAILED and SUSPENDED after successful connection and attach.

	// for _, connAfter := range [][]ably.ConnectionState{
	// 	{disconnected, suspended},
	// } {
	// 	cases = append(cases, transitionsCase{
	// 		connBefore: []ably.ConnectionState{connecting, connected},
	// 		channel: []ably.ChannelState{
	// 			chAttaching,
	// 			chAttached,
	// 		},
	// 		connAfter: connAfter,
	// 	})
	// }

	// // Connection is OK but channel fails.
	// cases = append(cases, transitionsCase{
	// 	connBefore: []ably.ConnectionState{connecting, connected},
	// 	channel: []ably.ChannelState{
	// 		chAttaching,
	// 		chFailed,
	// 	},
	// })

	for _, trans := range cases {
		trans := trans
		connTarget := trans.connBefore[len(trans.connBefore)-1]
		if len(trans.connAfter) > 0 {
			connTarget = trans.connAfter[len(trans.connAfter)-1]
		}
		chanTarget := trans.channel[len(trans.channel)-1]

		t.Run(fmt.Sprintf("when connection is %v, channel is %v", connTarget, chanTarget), func(t *testing.T) {
			t.Parallel()

			app, err := ablytest.NewSandbox(nil)
			if err != nil {
				t.Fatal(err)
			}
			defer safeclose(t, app)

			recorder := ablytest.NewMessageRecorder()

			c, close := TransitionConn(t, recorder.Dial, app.Options()...)
			defer safeclose(t, close)

			close = c.To(trans.connBefore...)
			defer safeclose(t, close)

			channel, close := c.Channel("test").To(trans.channel...)
			defer safeclose(t, close)

			close = c.To(trans.connAfter...)
			defer safeclose(t, close)

			publishErr := asyncPublish(channel)

			// Check that the message isn't published.

			published := func() bool {
				for _, m := range recorder.Sent() {
					if m.Action == proto.ActionMessage {
						return true
					}
				}
				return false
			}

			if published := ablytest.Instantly.IsTrue(published); published {
				t.Fatalf("message was published when it shouldn't")
			}

			if err := <-publishErr; err == nil || errors.Is(err, context.Canceled) {
				t.Fatalf("expected publish error")
			}
		})
	}
}

func TestRealtimeChannel_RTL6c5_NoImplicitAttach(t *testing.T) {
	t.Parallel()

	app, c := ablytest.NewRealtime()
	defer safeclose(t, ablytest.FullRealtimeCloser(c), app)

	if err := ablytest.Wait(ablytest.ConnWaiter(c, c.Connect, ably.ConnectionEventConnected), nil); err != nil {
		t.Fatal(err)
	}

	channel := c.Channels.Get("test")
	err := channel.Publish(context.Background(), "test", nil)
	if err != nil {
		t.Fatal(err)
	}

	if channel.State() == chAttached {
		t.Fatal("channel implicitly attached")
	}
}

func TestRealtimeChannel_RTL2f_RTL12_HandleResume(t *testing.T) {
	t.Parallel()
	const channelRetryTimeout = 123 * time.Millisecond

	setup := func(t *testing.T) (
		in, out chan *proto.ProtocolMessage,
		c *ably.Realtime,
		channel *ably.RealtimeChannel,
		stateChanges ably.ChannelStateChanges,
		afterCalls chan ablytest.AfterCall,
	) {
		in = make(chan *proto.ProtocolMessage, 1)
		out = make(chan *proto.ProtocolMessage, 16)
		afterCalls = make(chan ablytest.AfterCall, 1)
		now, after := ablytest.TimeFuncs(afterCalls)

		c, _ = ably.NewRealtime(
			ably.WithToken("fake:token"),
			ably.WithAutoConnect(false),
			ably.WithNow(now),
			ably.WithAfter(after),
			ably.WithChannelRetryTimeout(channelRetryTimeout),
			ably.WithDial(ablytest.MessagePipe(in, out)),
		)

		in <- &proto.ProtocolMessage{
			Action:            proto.ActionConnected,
			ConnectionID:      "connection-id",
			ConnectionDetails: &proto.ConnectionDetails{},
		}

		err := ablytest.Wait(ablytest.ConnWaiter(c, c.Connect, ably.ConnectionEventConnected), nil)
		if err != nil {
			t.Fatal(err)
		}

		channel = c.Channels.Get("test")

		ctx, cancel := context.WithCancel(context.Background())
		cancel()
		channel.Attach(ctx)

		ablytest.Instantly.Recv(t, nil, out, t.Fatalf) // Consume ATTACHING

		stateChanges = make(ably.ChannelStateChanges, 10)
		channel.OnAll(stateChanges.Receive)

		return
	}

	flags := make(map[proto.Flag]string)
	flags[proto.FlagHasPresence] = "flag has_presence is provided"
	flags[proto.FlagHasBacklog] = "flag has_backlog is provided"
	flags[proto.FlagResumed] = "flag resumed is provided"

	for flag, flagDescription := range flags {
		t.Run(fmt.Sprintf("RTL2f: when %v, set channelChangeState resume to %v", flagDescription, flag == proto.FlagResumed), func(t *testing.T) {
			t.Parallel()
			isResume := flag == proto.FlagResumed
			in, _, _, channel, stateChanges, afterCalls := setup(t)
			// Get the channel to ATTACHED.

			in <- &proto.ProtocolMessage{
				Action:  proto.ActionAttached,
				Channel: channel.Name,
				Flags:   flag,
			}

			var change ably.ChannelStateChange

			ablytest.Instantly.Recv(t, &change, stateChanges, t.Fatalf)
			if expected, got := ably.ChannelStateAttached, change.Current; expected != got {
				t.Fatalf("expected %v; got %v (event: %+v)", expected, got, change)
			}

			if change.Resumed != isResume {
				t.Fatalf("expected resumed to be %v (event: %+v)", isResume, change)
			}

			// Expect the retry loop to be finished.
			ablytest.Instantly.NoRecv(t, nil, afterCalls, t.Fatalf)
			ablytest.Instantly.NoRecv(t, nil, stateChanges, t.Fatalf)
		})
	}
	t.Run("RTL12: when RE-ATTACH with error, set ChannelEventUpdated", func(t *testing.T) {
		t.Parallel()
		in, _, _, channel, stateChanges, afterCalls := setup(t)

		// Get the channel to ATTACHED.
		in <- &proto.ProtocolMessage{
			Action:  proto.ActionAttached,
			Channel: channel.Name,
			Flags:   proto.FlagResumed,
		}

		var change ably.ChannelStateChange

		ablytest.Instantly.Recv(t, &change, stateChanges, t.Fatalf)
		if expected, got := ably.ChannelStateAttached, change.Current; expected != got {
			t.Fatalf("expected %v; got %v (event: %+v)", expected, got, change)
		}

		// Re-attach the channel
		errInfo := proto.ErrorInfo{
			StatusCode: 500,
			Code:       50500,
			Message:    "fake error",
		}

		in <- &proto.ProtocolMessage{
			Action:  proto.ActionAttached,
			Channel: channel.Name,
			Flags:   0,
			Error:   &errInfo,
		}

		ablytest.Instantly.Recv(t, &change, stateChanges, t.Fatalf)
		if expected, got := ably.ChannelEventUpdate, change.Event; expected != got {
			t.Fatalf("expected %v; got %v (event: %+v)", expected, got, change)
		}
		if expected, got := ably.ChannelStateAttached, change.Current; expected != got {
			t.Fatalf("expected %v; got %v (event: %+v)", expected, got, change)
		}
		if expected, got := ably.ChannelStateAttached, change.Previous; expected != got {
			t.Fatalf("expected %v; got %v (event: %+v)", expected, got, change)
		}
		if change.Resumed {
			t.Fatalf("expected resume to be false")
		}
		if got := fmt.Sprint(change.Reason); !strings.Contains(got, errInfo.Message) {
			t.Fatalf("expected %+v; got %v (error: %+v)", errInfo, got, change.Reason)
		}
		// Expect the retry loop to be finished.
		ablytest.Instantly.NoRecv(t, nil, afterCalls, t.Fatalf)
		ablytest.Instantly.NoRecv(t, nil, stateChanges, t.Fatalf)
	})
}

func TestRealtimeChannel_RTL13_HandleDetached(t *testing.T) {
	t.Parallel()

	const channelRetryTimeout = 123 * time.Millisecond

	setup := func(t *testing.T) (
		in, out chan *proto.ProtocolMessage,
		c *ably.Realtime,
		channel *ably.RealtimeChannel,
		stateChanges ably.ChannelStateChanges,
		afterCalls chan ablytest.AfterCall,
	) {
		in = make(chan *proto.ProtocolMessage, 1)
		out = make(chan *proto.ProtocolMessage, 16)
		afterCalls = make(chan ablytest.AfterCall, 1)
		now, after := ablytest.TimeFuncs(afterCalls)

		c, _ = ably.NewRealtime(
			ably.WithToken("fake:token"),
			ably.WithAutoConnect(false),
			ably.WithNow(now),
			ably.WithAfter(after),
			ably.WithChannelRetryTimeout(channelRetryTimeout),
			ably.WithDial(ablytest.MessagePipe(in, out)),
		)

		in <- &proto.ProtocolMessage{
			Action:            proto.ActionConnected,
			ConnectionID:      "connection-id",
			ConnectionDetails: &proto.ConnectionDetails{},
		}

		err := ablytest.Wait(ablytest.ConnWaiter(c, c.Connect, ably.ConnectionEventConnected), nil)
		if err != nil {
			t.Fatal(err)
		}

		channel = c.Channels.Get("test")

		ctx, cancel := context.WithCancel(context.Background())
		cancel()
		channel.Attach(ctx)

<<<<<<< HEAD
		ablytest.Instantly.Recv(t, nil, out, t.Fatalf) // Consume ATTACHING
=======
		ablytest.Instantly.Recv(t, nil, out, t.Fatalf) // Consume outgoing ATTACHING msg
>>>>>>> b069304a

		stateChanges = make(ably.ChannelStateChanges, 10)
		channel.OnAll(stateChanges.Receive)
		return
	}

	t.Run("RTL13a: when ATTACHED, successful reattach", func(t *testing.T) {
		t.Parallel()

		in, out, _, channel, stateChanges, afterCalls := setup(t)

		// Get the channel to ATTACHED.

		in <- &proto.ProtocolMessage{
			Action:  proto.ActionAttached,
			Channel: channel.Name,
		}

		var change ably.ChannelStateChange

		ablytest.Instantly.Recv(t, &change, stateChanges, t.Fatalf)
		if expected, got := ably.ChannelStateAttached, change.Current; expected != got {
			t.Fatalf("expected %v; got %v (event: %+v)", expected, got, change)
		}

		errInfo := proto.ErrorInfo{
			StatusCode: 500,
			Code:       50500,
			Message:    "fake error",
		}

		in <- &proto.ProtocolMessage{
			Action:  proto.ActionDetached,
			Channel: channel.Name,
			Error:   &errInfo,
		}

		// Expect a transition to ATTACHING with the error.

		ablytest.Instantly.Recv(t, &change, stateChanges, t.Fatalf)
		if expected, got := ably.ChannelStateAttaching, change.Current; expected != got {
			t.Fatalf("expected %v; got %v (event: %+v)", expected, got, change)
		}
		if got := fmt.Sprint(change.Reason); !strings.Contains(got, errInfo.Message) {
			t.Fatalf("expected %+v; got %v (error: %+v)", errInfo, got, change.Reason)
		}

		var msg *proto.ProtocolMessage
		ablytest.Instantly.Recv(t, &msg, out, t.Fatalf)
		if expected, got := proto.ActionAttach, msg.Action; expected != got {
			t.Fatalf("expected %v; got %v (message: %+v)", expected, got, msg)
		}

		// TODO: Test attach failure too, which requires RTL4e.

		in <- &proto.ProtocolMessage{
			Action:  proto.ActionAttached,
			Channel: channel.Name,
		}
		ablytest.Instantly.Recv(t, &change, stateChanges, t.Fatalf)
		if expected, got := ably.ChannelStateAttached, change.Current; expected != got {
			t.Fatalf("expected %v; got %v (event: %+v)", expected, got, change)
		}
		if change.Reason != nil {
			t.Fatal(change.Reason)
		}

		// Expect the retry loop to be finished.
		ablytest.Instantly.NoRecv(t, nil, afterCalls, t.Fatalf)
		ablytest.Instantly.NoRecv(t, nil, stateChanges, t.Fatalf)
	})

	t.Run("RTL13b: when ATTACHING", func(t *testing.T) {
		t.Parallel()

		in, out, _, channel, stateChanges, afterCalls := setup(t)

		errInfo := proto.ErrorInfo{
			StatusCode: 500,
			Code:       50500,
			Message:    "fake error",
		}

		in <- &proto.ProtocolMessage{
			Action:  proto.ActionDetached,
			Channel: channel.Name,
			Error:   &errInfo,
		}

		// Expect a state change with the error.

		var change ably.ChannelStateChange
		ablytest.Instantly.Recv(t, &change, stateChanges, t.Fatalf)
		if expected, got := ably.ChannelStateDetached, change.Current; expected != got {
			t.Fatalf("expected %v; got %v (event: %+v)", expected, got, change)
		}
		if got := fmt.Sprint(change.Reason); !strings.Contains(got, errInfo.Message) {
			t.Fatalf("expected %+v; got %v (error: %+v)", errInfo, got, change.Reason)
		}

		// Expect an attempt to attach after channelRetryTimeout.

		var call ablytest.AfterCall
		ablytest.Instantly.Recv(t, &call, afterCalls, t.Fatalf)
		if expected, got := channelRetryTimeout, call.D; expected != got {
			t.Fatalf("expected %v; got %v", expected, got)
		}
		call.Time <- time.Time{}

		// Expect a transition to ATTACHING, and an ATTACH message.

		ablytest.Instantly.Recv(t, &change, stateChanges, t.Fatalf)
		if expected, got := ably.ChannelStateAttaching, change.Current; expected != got {
			t.Fatalf("expected %v; got %v (event: %+v)", expected, got, change)
		}

		var msg *proto.ProtocolMessage
		ablytest.Instantly.Recv(t, &msg, out, t.Fatalf)
		if expected, got := proto.ActionAttach, msg.Action; expected != got {
			t.Fatalf("expected %v; got %v (message: %+v)", expected, got, msg)
		}

		// TODO: Test attach failure too, which requires RTL4f.

		in <- &proto.ProtocolMessage{
			Action:  proto.ActionAttached,
			Channel: channel.Name,
		}
		ablytest.Instantly.Recv(t, &change, stateChanges, t.Fatalf)
		if expected, got := ably.ChannelStateAttached, change.Current; expected != got {
			t.Fatalf("expected %v; got %v (event: %+v)", expected, got, change)
		}
		if change.Reason != nil {
			t.Fatal(change.Reason)
		}

		// Expect the retry loop to be finished.
		ablytest.Instantly.NoRecv(t, nil, afterCalls, t.Fatalf)
		ablytest.Instantly.NoRecv(t, nil, stateChanges, t.Fatalf)
	})

	t.Run("RTL13c: stop on non-CONNECTED", func(t *testing.T) {
		t.Parallel()

		in, out, c, channel, stateChanges, afterCalls := setup(t)

		errInfo := proto.ErrorInfo{
			StatusCode: 500,
			Code:       50500,
			Message:    "fake error",
		}

		in <- &proto.ProtocolMessage{
			Action:  proto.ActionDetached,
			Channel: channel.Name,
			Error:   &errInfo,
		}

		// Expect a state change with the error.

		var change ably.ChannelStateChange
		ablytest.Instantly.Recv(t, &change, stateChanges, t.Fatalf)
		if expected, got := ably.ChannelStateDetached, change.Current; expected != got {
			t.Fatalf("expected %v; got %v (event: %+v)", expected, got, change)
		}
		if got := fmt.Sprint(change.Reason); !strings.Contains(got, errInfo.Message) {
			t.Fatalf("expected %+v; got %v (error: %+v)", errInfo, got, change.Reason)
		}

		// Expect an attempt to attach after channelRetryTimeout.

		var call ablytest.AfterCall
		ablytest.Instantly.Recv(t, &call, afterCalls, t.Fatalf)
		if expected, got := channelRetryTimeout, call.D; expected != got {
			t.Fatalf("expected %v; got %v", expected, got)
		}

		// Get the connection to a non-CONNECTED state by closing in.

		err := ablytest.Wait(ablytest.ConnWaiter(c, func() {
			close(in)
		}, ably.ConnectionEventDisconnected), nil)
		if !errors.Is(err, io.EOF) {
			t.Fatal(err)
		}

		// Now trigger the channelRetryTimeout.

		call.Time <- time.Time{}

		// Since the connection isn't CONNECTED, the retry loop should finish.

		ablytest.Instantly.NoRecv(t, nil, afterCalls, t.Fatalf)
		ablytest.Instantly.NoRecv(t, nil, stateChanges, t.Fatalf)
		ablytest.Instantly.NoRecv(t, nil, out, t.Fatalf)
	})
}

<<<<<<< HEAD
func TestRealtimeChannel_RTL17_IgnoreMessagesWhenNotAttached(t *testing.T) {
=======
func TestRealtimeChannel_RTL14_HandleChannelError(t *testing.T) {
>>>>>>> b069304a
	t.Parallel()

	const channelRetryTimeout = 123 * time.Millisecond

	setup := func(t *testing.T) (
		in, out chan *proto.ProtocolMessage,
<<<<<<< HEAD
		msg chan *proto.Message,
		c *ably.Realtime,
		channel *ably.RealtimeChannel,
		stateChanges ably.ChannelStateChanges,
	) {
		in = make(chan *proto.ProtocolMessage, 1)
		out = make(chan *proto.ProtocolMessage, 16)
		msg = make(chan *proto.Message, 1)
		afterCalls := make(chan ablytest.AfterCall, 1)
=======
		c *ably.Realtime,
		channel *ably.RealtimeChannel,
		stateChanges ably.ChannelStateChanges,
		afterCalls chan ablytest.AfterCall,
	) {
		in = make(chan *proto.ProtocolMessage, 1)
		out = make(chan *proto.ProtocolMessage, 16)
		afterCalls = make(chan ablytest.AfterCall, 1)
>>>>>>> b069304a
		now, after := ablytest.TimeFuncs(afterCalls)

		c, _ = ably.NewRealtime(
			ably.WithToken("fake:token"),
			ably.WithAutoConnect(false),
			ably.WithNow(now),
			ably.WithAfter(after),
			ably.WithChannelRetryTimeout(channelRetryTimeout),
			ably.WithDial(ablytest.MessagePipe(in, out)),
		)

		in <- &proto.ProtocolMessage{
			Action:            proto.ActionConnected,
			ConnectionID:      "connection-id",
			ConnectionDetails: &proto.ConnectionDetails{},
		}

		err := ablytest.Wait(ablytest.ConnWaiter(c, c.Connect, ably.ConnectionEventConnected), nil)
		if err != nil {
			t.Fatal(err)
		}

		channel = c.Channels.Get("test")

<<<<<<< HEAD
		stateChanges = make(ably.ChannelStateChanges, 10)
		channel.OnAll(stateChanges.Receive)

		ctx, cancel := context.WithCancel(context.Background())
		cancel()

		channel.SubscribeAll(ctx, func(message *ably.Message) {
			msg <- message
		})

		channel.Attach(ctx)
		return
	}

	t.Run("Shouldn't receive message when not attached", func(t *testing.T) {
		t.Parallel()

		in, out, msg, _, channel, stateChanges := setup(t)

		receiveMessage := func() {
			message := &ably.Message{
				ID:           "Id",
				ClientID:     "clientId",
				ConnectionID: "connectionId",
				Name:         "Sample Name",
				Data:         "Sample Data",
				Encoding:     "encoding",
				Timestamp:    0,
				Extras:       nil,
			}
			in <- &proto.ProtocolMessage{
				Action:        proto.ActionMessage,
				Channel:       channel.Name,
				ID:            "uniqueId",
				MsgSerial:     3,
				ChannelSerial: "channelSerial",
				Messages:      append(make([]*ably.Message, 0), message),
			}
		}

		var change ably.ChannelStateChange

		ablytest.Instantly.Recv(t, &change, stateChanges, t.Fatalf) // Consume ATTACHING
		if expected, got := ably.ChannelStateAttaching, change.Current; expected != got {
			t.Fatalf("expected %v; got %v (event: %+v)", expected, got, change)
		}

		// Shouldn't receive message when state is ATTACHING
		receiveMessage()
		ablytest.Instantly.NoRecv(t, nil, msg, t.Fatalf)

		// Get the channel to ATTACHED.
		in <- &proto.ProtocolMessage{
			Action:  proto.ActionAttached,
			Channel: channel.Name,
		}

		ablytest.Instantly.Recv(t, &change, stateChanges, t.Fatalf) // Consume ATTACHED
		if expected, got := ably.ChannelStateAttached, change.Current; expected != got {
			t.Fatalf("expected %v; got %v (event: %+v)", expected, got, change)
		}

		channel.SubscribeAll(context.Background(), func(message *ably.Message) {
			msg <- message
		})

		// receive message when state is ATTACHED
		receiveMessage()
		ablytest.Instantly.Recv(t, nil, msg, t.Fatalf)

		ctx, cancel := context.WithCancel(context.Background())
		cancel()
		channel.Detach(ctx)
		// Get the channel to DETACHED.

		ablytest.Instantly.Recv(t, nil, out, t.Fatalf) // Consume DETACHING

		ablytest.Instantly.Recv(t, &change, stateChanges, t.Fatalf) // DETACHING channel state
		if expected, got := ably.ChannelStateDetaching, change.Current; expected != got {
			t.Fatalf("expected %v; got %v (event: %+v)", expected, got, change)
		}

		in <- &proto.ProtocolMessage{
			Action:  proto.ActionDetached,
			Channel: channel.Name,
		}

		ablytest.Instantly.Recv(t, &change, stateChanges, t.Fatalf) // Consume DETACHED
		if expected, got := ably.ChannelStateDetached, change.Current; expected != got {
			t.Fatalf("expected %v; got %v (event: %+v)", expected, got, change)
		}

		// Shouldn't receive message when state is DETACHED
		receiveMessage()
		ablytest.Instantly.NoRecv(t, nil, msg, t.Fatalf)

=======
		ctx, cancel := context.WithCancel(context.Background())
		cancel()
		channel.Attach(ctx)

		ablytest.Instantly.Recv(t, nil, out, t.Fatalf) // Consume ATTACH

		stateChanges = make(ably.ChannelStateChanges, 10)
		channel.OnAll(stateChanges.Receive)

		return
	}

	t.Run("RTL14: when Error, should transition to failed state", func(t *testing.T) {
		t.Parallel()
		in, out, _, channel, stateChanges, afterCalls := setup(t)

		errInfo := proto.ErrorInfo{
			StatusCode: 500,
			Code:       50500,
			Message:    "fake error",
		}

		in <- &proto.ProtocolMessage{
			Action:  proto.ActionError,
			Channel: channel.Name,
			Error:   &errInfo,
		}

		// Expect a state change with the error.

		var change ably.ChannelStateChange
		ablytest.Instantly.Recv(t, &change, stateChanges, t.Fatalf)
		if expected, got := ably.ChannelStateFailed, change.Current; expected != got {
			t.Fatalf("expected %v; got %v (event: %+v)", expected, got, change)
		}

		if got := fmt.Sprint(change.Reason); !strings.Contains(got, errInfo.Message) {
			t.Fatalf("expected %+v; got %v (error: %+v)", errInfo, got, change.Reason)
		}

		if got := fmt.Sprint(channel.ErrorReason()); !strings.Contains(got, errInfo.Message) {
			t.Fatalf("expected %+v; got %v (error: %+v)", errInfo, got, change.Reason)
		}

		ablytest.Instantly.NoRecv(t, nil, afterCalls, t.Fatalf)
		ablytest.Instantly.NoRecv(t, nil, stateChanges, t.Fatalf)
		ablytest.Instantly.NoRecv(t, nil, out, t.Fatalf)
>>>>>>> b069304a
	})
}<|MERGE_RESOLUTION|>--- conflicted
+++ resolved
@@ -650,11 +650,7 @@
 		cancel()
 		channel.Attach(ctx)
 
-<<<<<<< HEAD
-		ablytest.Instantly.Recv(t, nil, out, t.Fatalf) // Consume ATTACHING
-=======
 		ablytest.Instantly.Recv(t, nil, out, t.Fatalf) // Consume outgoing ATTACHING msg
->>>>>>> b069304a
 
 		stateChanges = make(ably.ChannelStateChanges, 10)
 		channel.OnAll(stateChanges.Receive)
@@ -853,18 +849,13 @@
 	})
 }
 
-<<<<<<< HEAD
 func TestRealtimeChannel_RTL17_IgnoreMessagesWhenNotAttached(t *testing.T) {
-=======
-func TestRealtimeChannel_RTL14_HandleChannelError(t *testing.T) {
->>>>>>> b069304a
 	t.Parallel()
 
 	const channelRetryTimeout = 123 * time.Millisecond
 
 	setup := func(t *testing.T) (
 		in, out chan *proto.ProtocolMessage,
-<<<<<<< HEAD
 		msg chan *proto.Message,
 		c *ably.Realtime,
 		channel *ably.RealtimeChannel,
@@ -874,16 +865,6 @@
 		out = make(chan *proto.ProtocolMessage, 16)
 		msg = make(chan *proto.Message, 1)
 		afterCalls := make(chan ablytest.AfterCall, 1)
-=======
-		c *ably.Realtime,
-		channel *ably.RealtimeChannel,
-		stateChanges ably.ChannelStateChanges,
-		afterCalls chan ablytest.AfterCall,
-	) {
-		in = make(chan *proto.ProtocolMessage, 1)
-		out = make(chan *proto.ProtocolMessage, 16)
-		afterCalls = make(chan ablytest.AfterCall, 1)
->>>>>>> b069304a
 		now, after := ablytest.TimeFuncs(afterCalls)
 
 		c, _ = ably.NewRealtime(
@@ -908,7 +889,6 @@
 
 		channel = c.Channels.Get("test")
 
-<<<<<<< HEAD
 		stateChanges = make(ably.ChannelStateChanges, 10)
 		channel.OnAll(stateChanges.Receive)
 
@@ -1005,7 +985,48 @@
 		receiveMessage()
 		ablytest.Instantly.NoRecv(t, nil, msg, t.Fatalf)
 
-=======
+	})
+}
+
+func TestRealtimeChannel_RTL14_HandleChannelError(t *testing.T) {
+	t.Parallel()
+
+	const channelRetryTimeout = 123 * time.Millisecond
+
+	setup := func(t *testing.T) (
+		in, out chan *proto.ProtocolMessage,
+		c *ably.Realtime,
+		channel *ably.RealtimeChannel,
+		stateChanges ably.ChannelStateChanges,
+		afterCalls chan ablytest.AfterCall,
+	) {
+		in = make(chan *proto.ProtocolMessage, 1)
+		out = make(chan *proto.ProtocolMessage, 16)
+		afterCalls = make(chan ablytest.AfterCall, 1)
+		now, after := ablytest.TimeFuncs(afterCalls)
+
+		c, _ = ably.NewRealtime(
+			ably.WithToken("fake:token"),
+			ably.WithAutoConnect(false),
+			ably.WithNow(now),
+			ably.WithAfter(after),
+			ably.WithChannelRetryTimeout(channelRetryTimeout),
+			ably.WithDial(ablytest.MessagePipe(in, out)),
+		)
+
+		in <- &proto.ProtocolMessage{
+			Action:            proto.ActionConnected,
+			ConnectionID:      "connection-id",
+			ConnectionDetails: &proto.ConnectionDetails{},
+		}
+
+		err := ablytest.Wait(ablytest.ConnWaiter(c, c.Connect, ably.ConnectionEventConnected), nil)
+		if err != nil {
+			t.Fatal(err)
+		}
+
+		channel = c.Channels.Get("test")
+
 		ctx, cancel := context.WithCancel(context.Background())
 		cancel()
 		channel.Attach(ctx)
@@ -1053,6 +1074,5 @@
 		ablytest.Instantly.NoRecv(t, nil, afterCalls, t.Fatalf)
 		ablytest.Instantly.NoRecv(t, nil, stateChanges, t.Fatalf)
 		ablytest.Instantly.NoRecv(t, nil, out, t.Fatalf)
->>>>>>> b069304a
 	})
 }