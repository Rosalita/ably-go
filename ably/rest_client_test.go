package ably_test

import (
	"bytes"
	"context"
	"crypto/tls"
	"encoding/json"
	"errors"
	"fmt"
	"io/ioutil"
	"net"
	"net/http"
	"net/http/httptest"
	"net/url"
	"reflect"
	"regexp"
	"strings"
	"sync/atomic"
	"testing"
	"time"

	"github.com/ably/ably-go/ably"
	"github.com/ably/ably-go/ably/ablytest"
	"github.com/ably/ably-go/ably/internal/ablyutil"
	"github.com/ably/ably-go/ably/proto"
)

func newHTTPClientMock(srv *httptest.Server) *http.Client {
	return &http.Client{
		Transport: &http.Transport{
			Proxy: func(*http.Request) (*url.URL, error) { return url.Parse(srv.URL) },
		},
	}
}

func TestRestClient(t *testing.T) {
	t.Parallel()
	app, err := ablytest.NewSandbox(nil)
	if err != nil {
		t.Fatal(err)
	}
	defer app.Close()
	t.Run("encoding messages", func(t *testing.T) {
		t.Run("json", func(t *testing.T) {
			var buffer []byte
			mockType := "application/json"
			mockBody := []byte("{}")
			server := httptest.NewServer(http.HandlerFunc(func(w http.ResponseWriter, r *http.Request) {
				var err error
				buffer, err = ioutil.ReadAll(r.Body)
				if err != nil {
					t.Fatal(err)
				}
				w.Header().Set("Content-Type", mockType)
				w.WriteHeader(200)
				w.Write(mockBody)
			}))
			options := []ably.ClientOption{
				ably.WithTLS(false),
				ably.WithUseTokenAuth(true),
				ably.WithUseBinaryProtocol(false),
				ably.WithHTTPClient(newHTTPClientMock(server)),
			}

			client, err := ably.NewREST(app.Options(options...)...)
			if err != nil {
				t.Fatal(err)
			}
			err = client.Channels.Get("test").Publish(context.Background(), "ping", "pong")
			if err != nil {
				t.Fatal(err)
			}
			var anyJson []map[string]interface{}
			err = json.Unmarshal(buffer, &anyJson)
			if err != nil {
				t.Error(err)
			}
		})
		t.Run("msgpack", func(t *testing.T) {
			var buffer []byte
			mockType := "application/x-msgpack"
			mockBody := []byte{0x80}
			server := httptest.NewServer(http.HandlerFunc(func(w http.ResponseWriter, r *http.Request) {
				var err error
				buffer, err = ioutil.ReadAll(r.Body)
				if err != nil {
					t.Fatal(err)
				}
				w.Header().Set("Content-Type", mockType)
				w.WriteHeader(200)
				w.Write(mockBody)
			}))
			options := []ably.ClientOption{
				ably.WithTLS(false),
				ably.WithUseTokenAuth(true),
				ably.WithUseBinaryProtocol(true),
				ably.WithHTTPClient(newHTTPClientMock(server)),
			}

			client, err := ably.NewREST(app.Options(options...)...)
			if err != nil {
				t.Fatal(err)
			}
			err = client.Channels.Get("test").Publish(context.Background(), "ping", "pong")
			if err != nil {
				t.Fatal(err)
			}
			var anyMsgPack []map[string]interface{}
			err = ablyutil.UnmarshalMsgpack(buffer, &anyMsgPack)
			if err != nil {
				t.Fatal(err)
			}
			name := anyMsgPack[0]["name"].(string)
			data := anyMsgPack[0]["data"].(string)

			expectName := "ping"
			expectData := "pong"
			if name != expectName {
				t.Errorf("expected %s got %s", expectName, string(name))
			}
			if data != expectData {
				t.Errorf("expected %s got %s", expectData, string(data))
			}
		})
	})

	t.Run("Time", func(t *testing.T) {
		client, err := ably.NewREST(app.Options()...)
		if err != nil {
			t.Fatal(err)
		}
		ti, err := client.Time(context.Background())
		if err != nil {
			t.Fatal(err)
		}
		before := time.Now().Add(2 * time.Second).Unix()
		after := time.Now().Add(-2 * time.Second).Unix()
		n := ti.Unix()
		if n > before {
			t.Errorf("expected %d <= %d", n, before)
		}
		if n < after {
			t.Errorf("expected %d >= %d", n, before)
		}
	})

	t.Run("Stats", func(t *testing.T) {
		client, err := ably.NewREST(app.Options()...)
		if err != nil {
			t.Fatal(err)
		}
		lastInterval := time.Now().Add(-365 * 24 * time.Hour)
		var stats []*proto.Stats

		var jsonStats = `
		[
			{
				"inbound":{"realtime":{"messages":{"count":50,"data":5000}}},
				"outbound":{"realtime":{"messages":{"count":20,"data":2000}}}
			},
			{
				"inbound":{"realtime":{"messages":{"count":60,"data":6000}}},
				"outbound":{"realtime":{"messages":{"count":10,"data":1000}}}
			},
			{
				"inbound":{"realtime":{"messages":{"count":70,"data":7000}}},
				"outbound":{"realtime":{"messages":{"count":40,"data":4000}}},
				"persisted":{"presence":{"count":20,"data":2000}},
				"connections":{"tls":{"peak":20,"opened":10}},
				"channels":{"peak":50,"opened":30},
				"apiRequests":{"succeeded":50,"failed":10},
				"tokenRequests":{"succeeded":60,"failed":20}
			}
		]
	`
		err = json.Unmarshal([]byte(jsonStats), &stats)
		if err != nil {
			t.Fatal(err)
		}
		stats[0].IntervalID = proto.IntervalFormatFor(lastInterval.Add(-120*time.Minute), proto.StatGranularityMinute)
		stats[1].IntervalID = proto.IntervalFormatFor(lastInterval.Add(-60*time.Minute), proto.StatGranularityMinute)
		stats[2].IntervalID = proto.IntervalFormatFor(lastInterval.Add(-1*time.Minute), proto.StatGranularityMinute)

		res, err := client.Post(context.Background(), "/stats", &stats, nil)
		if err != nil {
			t.Error(err)
		}
		res.Body.Close()

		statsCh := make(chan []*proto.Stats, 1)
		errCh := make(chan error, 1)

		go func() {
			longAgo := lastInterval.Add(-120 * time.Minute)

			timeout := time.After(time.Second * 10)
			tick := time.Tick(time.Millisecond * 500)

			// keep trying until we get a pagination result, error, or timeout
			for {
				select {
				case <-timeout:
					errCh <- errors.New("timeout waiting for client.Stats to return nonempty value")
					return
				case <-tick:
					page, err := client.Stats(
						ably.StatsWithLimit(1),
						ably.StatsWithStart(longAgo),
						ably.StatsWithUnit(ably.PeriodMinute),
					).Pages(context.Background())
					if err != nil {
						errCh <- err
						return
					}
					if !page.Next(context.Background()) {
						errCh <- page.Err()
						return
					}
					if stats := page.Items(); len(stats) != 0 {
						statsCh <- stats
						return
					}
				}
			}
		}()

		select {
		case pageStats := <-statsCh:
			re := regexp.MustCompile("[0-9]+\\-[0-9]+\\-[0-9]+:[0-9]+:[0-9]+")
			interval := pageStats[0].IntervalID
			if !re.MatchString(interval) {
				t.Errorf("got %s which is wrong interval format", interval)
			}
		case err := <-errCh:
			t.Fatal(err)
		}
	})
}

type httpRoundTripperFunc func(*http.Request) (*http.Response, error)

func (f httpRoundTripperFunc) RoundTrip(req *http.Request) (*http.Response, error) {
	return f(req)
}

func TestRSC7(t *testing.T) {
	t.Parallel()

	client := &http.Client{}
	requests := make(chan *http.Request, 1)
	client.Transport = httpRoundTripperFunc(func(req *http.Request) (*http.Response, error) {
		requests <- req
		return nil, errors.New("fake round tripper")
	})

	c, err := ably.NewREST(
		ably.WithKey("fake:key"),
		ably.WithHTTPClient(client))
	if err != nil {
		t.Fatal(err)
	}

	_, _ = c.Request("POST", "/foo").Pages(context.Background())

	var req *http.Request
	ablytest.Instantly.Recv(t, &req, requests, t.Fatalf)

	t.Run("must set version header", func(t *testing.T) {
		h := req.Header.Get(proto.AblyVersionHeader)
		if h != proto.AblyVersion {
			t.Errorf("expected %s got %s", proto.AblyVersion, h)
		}
	})
	t.Run("must set lib header", func(t *testing.T) {
		h := req.Header.Get(proto.AblyLibHeader)
		if h != proto.LibraryString {
			t.Errorf("expected %s got %s", proto.LibraryString, h)
		}
	})
}

func TestRest_hostfallback(t *testing.T) {
	t.Parallel()

	app, err := ablytest.NewSandbox(nil)
	if err != nil {
		t.Fatal(err)
	}
	defer app.Close()
	runTestServer := func(t *testing.T, options []ably.ClientOption) (int, []string) {
		var retryCount int
		var hosts []string
		server := httptest.NewServer(http.HandlerFunc(func(w http.ResponseWriter, r *http.Request) {
			hosts = append(hosts, r.Host)
			retryCount++
			w.WriteHeader(http.StatusInternalServerError)
		}))
		defer server.Close()
		client, err := ably.NewREST(app.Options(append(options, ably.WithHTTPClient(newHTTPClientMock(server)))...)...)
		if err != nil {
			t.Fatal(err)
		}
		err = client.Channels.Get("test").Publish(context.Background(), "ping", "pong")
		if err == nil {
			t.Error("expected an error")
		}
		return retryCount, hosts
	}
	t.Run("RSC15d RSC15a must use alternative host", func(t *testing.T) {
		t.Parallel()

		options := []ably.ClientOption{
			ably.WithFallbackHosts(ably.DefaultFallbackHosts()),
			ably.WithTLS(false),
			ably.WithUseTokenAuth(true),
		}
		retryCount, hosts := runTestServer(t, options)
		if retryCount != 4 {
			t.Fatalf("expected 4 http calls got %d", retryCount)
		}
		// make sure the host header is set. Since we are using defaults from the spec
		// the hosts should be in [a..e].ably-realtime.com
		expect := strings.Join(ably.DefaultFallbackHosts(), ", ")
		for _, host := range hosts[1:] {
			if !strings.Contains(expect, host) {
				t.Errorf("expected %s got be in %s", host, expect)
			}
		}

		// ensure all picked fallbacks are unique
		uniq := make(map[string]bool)
		for _, h := range hosts {
			if _, ok := uniq[h]; ok {
				t.Errorf("duplicate fallback %s", h)
			} else {
				uniq[h] = true
			}
		}
	})
	t.Run("rsc15b", func(t *testing.T) {
		t.Run("must not occur when default  rest.ably.io is overriden", func(t *testing.T) {
			t.Parallel()

			customHost := "example.com"
			options := []ably.ClientOption{
				ably.WithTLS(false),
				ably.WithRESTHost(customHost),
				ably.WithUseTokenAuth(true),
			}
			retryCount, hosts := runTestServer(t, options)
			if retryCount != 1 {
				t.Fatalf("expected 1 http call got %d", retryCount)
			}
			host := hosts[0]
			if !strings.Contains(host, customHost) {
				t.Errorf("expected %s got %s", customHost, host)
			}
		})
		t.Run("must occur when fallbackHostsUseDefault is true", func(t *testing.T) {
			t.Parallel()

			customHost := "example.com"
			options := []ably.ClientOption{
				ably.WithTLS(false),
				ably.WithRESTHost(customHost),
				ably.WithFallbackHosts(ably.DefaultFallbackHosts()),
				ably.WithUseTokenAuth(true),
			}
			retryCount, hosts := runTestServer(t, options)
			if retryCount != 4 {
				t.Fatalf("expected 4 http call got %d", retryCount)
			}
			expect := strings.Join(ably.DefaultFallbackHosts(), ", ")
			for _, host := range hosts[1:] {
				if !strings.Contains(expect, host) {
					t.Errorf("expected %s got be in %s", host, expect)
				}
			}
		})
		t.Run("must occur when fallbackHosts is set", func(t *testing.T) {
			t.Parallel()

			customHost := "example.com"
			fallback := "a.example.com"
			options := []ably.ClientOption{
				ably.WithTLS(false),
				ably.WithRESTHost(customHost),
				ably.WithFallbackHosts([]string{fallback}),
				ably.WithUseTokenAuth(true),
			}
			retryCount, hosts := runTestServer(t, options)
			if retryCount != 2 {
				t.Fatalf("expected 2 http call got %d", retryCount)
			}
			host := hosts[1]
			if host != fallback {
				t.Errorf("expected %s got %s", fallback, host)
			}
		})
	})
	t.Run("RSC15e must start with default host", func(t *testing.T) {
		t.Parallel()

		options := []ably.ClientOption{
			ably.WithEnvironment("production"),
			ably.WithTLS(false),
			ably.WithUseTokenAuth(true),
		}
		retryCount, hosts := runTestServer(t, options)
		if retryCount != 4 {
			t.Fatalf("expected 4 http calls got %d", retryCount)
		}
		firstHostCalled := hosts[0]
		restURL, _ := url.Parse(ably.ApplyOptionsWithDefaults(options...).RestURL())
		if !strings.HasPrefix(firstHostCalled, restURL.Hostname()) {
			t.Errorf("expected primary host got %s", firstHostCalled)
		}
	})
	t.Run("must not occur when FallbackHosts is an empty array", func(t *testing.T) {
		t.Parallel()

		customHost := "example.com"
		options := []ably.ClientOption{
			ably.WithTLS(false),
			ably.WithRESTHost(customHost),
			ably.WithFallbackHosts([]string{}),
			ably.WithUseTokenAuth(true),
		}
		retryCount, _ := runTestServer(t, options)
		if retryCount != 1 {
			t.Fatalf("expected 1 http calls got %d", retryCount)
		}
	})
}

func TestRest_rememberHostFallback(t *testing.T) {
	t.Parallel()

	app, err := ablytest.NewSandbox(nil)
	if err != nil {
		t.Fatal(err)
	}
	defer app.Close()

	fallbackHosts := []string{"fallback0", "fallback1", "fallback2"}
	var nopts []ably.ClientOption

	t.Run("remember success host RSC15f", func(t *testing.T) {
		var retryCount int
		server := httptest.NewServer(http.HandlerFunc(func(w http.ResponseWriter, r *http.Request) {
			retryCount++
			w.WriteHeader(http.StatusInternalServerError)
		}))
		defer server.Close()

		nopts = []ably.ClientOption{
			ably.WithEnvironment(ablytest.Environment),
			ably.WithTLS(false),
			ably.WithFallbackHosts(fallbackHosts),
			ably.WithUseTokenAuth(true),
		}

		// set up the proxy to forward all requests except a specific fallback to the server,
		// whilst that fallback goes to the regular endpoint
		serverURL, _ := url.Parse(server.URL)
		defaultURL, _ := url.Parse(ably.ApplyOptionsWithDefaults(nopts...).RestURL())

		proxy := func(r *http.Request) (*url.URL, error) {
			if r.URL.Hostname() == "fallback2" {
				// set the Host in the request to the intended destination
				r.Host = defaultURL.Hostname()
				return defaultURL, nil
			} else {
				return serverURL, nil
			}
		}
		nopts = append(nopts, ably.WithHTTPClient(&http.Client{
			Transport: &http.Transport{
				Proxy:        proxy,
				TLSNextProto: map[string]func(authority string, c *tls.Conn) http.RoundTripper{},
			},
		}))

		client, err := ably.NewREST(app.Options(nopts...)...)
		if err != nil {
			t.Fatal(err)
		}
		channel := client.Channels.Get("remember_fallback_host")
		err = channel.Publish(context.Background(), "ping", "pong")
		if err != nil {
			t.Fatal(err)
		}
		cachedHost := client.GetCachedFallbackHost()
		if cachedHost != fallbackHosts[2] {
			t.Errorf("expected cached host to be %s got %s", fallbackHosts[2], cachedHost)
		}
		retryCount = 0

		// the same cached host is used again
		err = channel.Publish(context.Background(), "pong", "ping")
		if err != nil {
			t.Fatal(err)
		}
		cachedHost = client.GetCachedFallbackHost()
		if cachedHost != fallbackHosts[2] {
			t.Errorf("expected cached host to be %s got %s", fallbackHosts[2], cachedHost)
		}
		if retryCount != 0 {
			t.Errorf("expected 0 retries got %d retries", retryCount)
		}
	})
}
func TestRESTChannels_RSN1(t *testing.T) {
	t.Parallel()

	app, err := ablytest.NewSandbox(nil)
	if err != nil {
		t.Fatal(err)
	}
	defer app.Close()
	client, err := ably.NewREST(app.Options()...)
	if err != nil {
		t.Fatal(err)
	}
	if client.Channels == nil {
		t.Errorf("expected Channels to be initialized")
	}
	sample := []struct {
		name string
	}{
		{name: "first_channel"},
		{name: "second_channel"},
		{name: "third_channel"},
	}

	t.Run("RSN3 RSN3a  must create new channels when they don't exist", func(t *testing.T) {
		for _, v := range sample {
			client.Channels.Get(v.name)
		}
		size := len(client.Channels.Iterate())
		if size != len(sample) {
			t.Errorf("expected %d got %d", len(sample), size)
		}
	})
	t.Run("RSN4 RSN4a must release channels", func(t *testing.T) {
		for _, v := range sample {
			ch := client.Channels.Get(v.name)
			client.Channels.Release(ch.Name)
		}
		size := len(client.Channels.Iterate())
		if size != 0 {
			t.Errorf("expected 0 channels  got %d", size)
		}
	})
<<<<<<< HEAD
=======
	t.Run("ensure no deadlock in Range", func(t *testing.T) {
		for _, v := range sample {
			client.Channels.Get(v.name)
		}
		client.Channels.Range(func(name string, _ *ably.RESTChannel) bool {
			n := client.Channels.Get(name + "_range")
			return client.Channels.Exists(n.Name)
		})
	})
>>>>>>> 6c55460f
}

func TestFixConnLeak_ISSUE89(t *testing.T) {
	t.Parallel()

	app, err := ablytest.NewSandbox(nil)
	if err != nil {
		t.Fatal(err)
	}
	defer app.Close()

	var conns []*connCloseTracker

	httpClient := ablytest.NewHTTPClientNoKeepAlive()
	transport := httpClient.Transport.(*http.Transport)
	dial := transport.Dial
	transport.Dial = func(network, address string) (net.Conn, error) {
		c, err := dial(network, address)
		if err != nil {
			return nil, err
		}
		tracked := &connCloseTracker{Conn: c}
		conns = append(conns, tracked)
		return tracked, nil
	}

	opts := app.Options(ably.WithHTTPClient(httpClient))
	client, err := ably.NewREST(opts...)
	if err != nil {
		t.Fatal(err)
	}
	channel := client.Channels.Get("issue89")
	for i := 0; i < 10; i++ {
		err := channel.Publish(context.Background(), fmt.Sprintf("msg_%d", i), fmt.Sprint(i))
		if err != nil {
			t.Error(err)
		}
	}

	for _, c := range conns {
		if !ablytest.Before(1 * time.Second).IsTrue(func() bool {
			return atomic.LoadUintptr(&c.closed) != 0
		}) {
			t.Errorf("conn to %v wasn't closed", c.RemoteAddr())
		}
	}
}

type connCloseTracker struct {
	net.Conn
	closed uintptr
}

func (c *connCloseTracker) Close() error {
	atomic.StoreUintptr(&c.closed, 1)
	return c.Conn.Close()
}

func TestStatsPagination_RSC6a_RSCb3(t *testing.T) {
	t.Parallel()

	for _, limit := range []int{2, 3, 20} {
		t.Run(fmt.Sprintf("limit=%d", limit), func(t *testing.T) {
			t.Parallel()
			app, rest := ablytest.NewREST()
			defer app.Close()

			fixtures := statsFixtures()
			postStats(app, fixtures)

			err := ablytest.TestPagination(
				reverseStats(fixtures),
				rest.Stats(
					ably.StatsWithLimit(limit),

					// We must set an end parameter. Otherwise, we may get the
					// *current* minute's stats alongside the fixtures.
					ably.StatsWithEnd(time.Date(2020, time.January, 29, 0, 0, 0, 0, time.UTC)),
				),
				limit,
			)
			if err != nil {
				t.Fatal(err)
			}
		})
	}
}

func TestStats_StartEnd_RSC6b1(t *testing.T) {
	t.Parallel()

	ctx := context.Background()

	app, rest := ablytest.NewREST()
	defer app.Close()

	fixtures := statsFixtures()
	postStats(app, fixtures)

	expected := reverseStats(fixtures[1:3])

	pages, err := rest.Stats(
		ably.StatsWithStart(time.Date(2020, time.January, 28, 14, 1, 0, 0, time.UTC)),
		ably.StatsWithEnd(time.Date(2020, time.January, 28, 14, 2, 30, 0, time.UTC)),
	).Pages(ctx)
	if err != nil {
		t.Fatal(err)
	}
	var got []*ably.Stats
	for pages.Next(ctx) {
		got = append(got, pages.Items()...)
	}
	if err := pages.Err(); err != nil {
		t.Fatal(err)
	}

	if !reflect.DeepEqual(expected, got) {
		t.Fatalf("expected: %+v; got: %+v", expected, got)
	}
}

func TestStats_Direction_RSC6b2(t *testing.T) {
	t.Parallel()

	for _, c := range []struct {
		direction ably.Direction
		expected  []*ably.Stats
	}{
		{
			direction: ably.Backwards,
			expected:  reverseStats(statsFixtures()),
		},
		{
			direction: ably.Forwards,
			expected:  statsFixtures(),
		},
	} {
		c := c
		t.Run(fmt.Sprintf("direction=%v", c.direction), func(t *testing.T) {
			t.Parallel()
			ctx := context.Background()

			app, rest := ablytest.NewREST()
			defer app.Close()

			fixtures := statsFixtures()
			postStats(app, fixtures)

			expected := c.expected

			pages, err := rest.Stats(
				ably.StatsWithLimit(len(expected)),
				ably.StatsWithDirection(c.direction),

				// We must set an end parameter. Otherwise, we may get the
				// *current* minute's stats alongside the fixtures.
				ably.StatsWithEnd(time.Date(2020, time.January, 29, 0, 0, 0, 0, time.UTC)),
			).Pages(ctx)
			if err != nil {
				t.Fatal(err)
			}
			var got []*ably.Stats
			for pages.Next(ctx) {
				got = append(got, pages.Items()...)
			}
			if err := pages.Err(); err != nil {
				t.Fatal(err)
			}

			if !reflect.DeepEqual(expected, got) {
				t.Fatalf("expected: %+v; got: %+v", expected, got)
			}
		})
	}
}

func TestStats_Unit_RSC6b4(t *testing.T) {
	t.Parallel()

	ctx := context.Background()

	app, rest := ablytest.NewREST()
	defer app.Close()

	fixtures := statsFixtures()
	postStats(app, fixtures)

	pages, err := rest.Stats(
		ably.StatsWithUnit(ably.PeriodMonth),

		// We must set an end parameter. Otherwise, we may get the
		// *current* minute's stats alongside the fixtures.
		ably.StatsWithEnd(time.Date(2020, time.January, 29, 0, 0, 0, 0, time.UTC)),
	).Pages(ctx)
	if err != nil {
		t.Fatal(err)
	}
	var got []*ably.Stats
	for pages.Next(ctx) {
		got = append(got, pages.Items()...)
	}
	if err := pages.Err(); err != nil {
		t.Fatal(err)
	}

	if expected, got := 1, len(got); expected != got {
		t.Fatalf("expected: %v; got: %v", expected, got)
	}

	stats := got[0]
	if expected, got := "month", stats.Unit; expected != got {
		t.Fatalf("expected: %v; got: %v", expected, got)
	}
}

func statsFixtures() []*ably.Stats {
	var fixtures []*ably.Stats
	baseDate := time.Date(2020, time.January, 28, 14, 0, 0, 0, time.UTC)
	msgCounts := ably.StatsMessageCount{
		Count: 50,
		Data:  5000,
	}
	msgTypes := ably.StatsMessageTypes{
		All:      msgCounts,
		Messages: msgCounts,
	}
	for i := time.Duration(0); i < 10; i++ {
		fixtures = append(fixtures, &ably.Stats{
			IntervalID: baseDate.Add(i * time.Minute).Format("2006-01-02:15:04"),
			Unit:       "minute",
			All:        msgTypes,
			Inbound: ably.StatsMessageTraffic{
				All:      msgTypes,
				RealTime: msgTypes,
			},
		})
	}
	return fixtures
}

func postStats(app *ablytest.Sandbox, stats []*ably.Stats) error {
	ctx, cancel := context.WithTimeout(context.Background(), ablytest.Timeout)
	defer cancel()

	statsJSON, err := json.Marshal(stats)
	if err != nil {
		return fmt.Errorf("marshaling stats: %w", err)
	}

	req, err := http.NewRequest("POST", "https://sandbox-rest.ably.io/stats", bytes.NewReader(statsJSON))
	if err != nil {
		return fmt.Errorf("creating request: %w", err)
	}
	req = req.WithContext(ctx)
	req.SetBasicAuth(app.KeyParts())
	resp, err := http.DefaultClient.Do(req)
	if err != nil {
		return fmt.Errorf("performing request: %w", err)
	}
	resp.Body.Close()
	return nil
}

func reverseStats(stats []*ably.Stats) []*ably.Stats {
	var reversed []*ably.Stats
	for i := len(stats) - 1; i >= 0; i-- {
		reversed = append(reversed, stats[i])
	}
	return reversed
}<|MERGE_RESOLUTION|>--- conflicted
+++ resolved
@@ -552,18 +552,6 @@
 			t.Errorf("expected 0 channels  got %d", size)
 		}
 	})
-<<<<<<< HEAD
-=======
-	t.Run("ensure no deadlock in Range", func(t *testing.T) {
-		for _, v := range sample {
-			client.Channels.Get(v.name)
-		}
-		client.Channels.Range(func(name string, _ *ably.RESTChannel) bool {
-			n := client.Channels.Get(name + "_range")
-			return client.Channels.Exists(n.Name)
-		})
-	})
->>>>>>> 6c55460f
 }
 
 func TestFixConnLeak_ISSUE89(t *testing.T) {
