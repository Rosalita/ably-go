package ably_test

import (
	"context"
	"crypto/tls"
	"encoding/base64"
	"fmt"
	"net/http"
	"net/http/httptest"
	"net/url"
	"reflect"
	"regexp"
	"sort"
	"strconv"
	"strings"
	"testing"

	"github.com/ably/ably-go/ably/internal/ablyutil"

	"github.com/ably/ably-go/ably"
	"github.com/ably/ably-go/ablytest"
)

func TestRESTChannel(t *testing.T) {
	app, err := ablytest.NewSandbox(nil)
	if err != nil {
		t.Fatal(err)
	}
	defer app.Close()
	options := app.Options()
	client, err := ably.NewREST(options...)
	if err != nil {
		t.Fatal(err)
	}
	t.Run("Publish", func(t *testing.T) {
		channel := client.Channels.Get("test_publish_channel")

		type dataSample struct {
			encoding string
			data     interface{}
		}
		m := make(map[string]dataSample)
		if ablytest.NoBinaryProtocol {
			m["string"] = dataSample{
				encoding: ably.EncUTF8,
				data:     "string",
			}
			m["binary"] = dataSample{
				encoding: ably.EncBase64,
				data:     []byte("string"),
			}
			m["json"] = dataSample{
				encoding: ably.EncJSON,
				data: map[string]interface{}{
					"key": "value",
				},
			}
		} else {
			m["string"] = dataSample{
				encoding: ably.EncUTF8,
				data:     "string",
			}
			m["binary"] = dataSample{
				encoding: ably.EncUTF8,
				data:     "string",
			}
			m["json"] = dataSample{
				encoding: ably.EncJSON,
				data: map[string]interface{}{
					"key": "value",
				},
			}
		}
		for k, v := range m {
			err := channel.Publish(context.Background(), k, v.data)
			if err != nil {
				t.Fatal(err)
			}
		}
		t.Run("is available in the history", func(t *testing.T) {
			var messages []*ably.Message
			err := ablytest.AllPages(&messages, channel.History())
			if err != nil {
				t.Fatal(err)
			}
			if len(messages) == 0 {
				t.Fatal("expected messages")
			}
		})
	})

	t.Run("PublishMultiple", func(t *testing.T) {
		encodingRESTChannel := client.Channels.Get("this?is#an?encoding#channel")
		messages := []*ably.Message{
			{Name: "send", Data: "test data 1"},
			{Name: "send", Data: "test data 2"},
		}
		err := encodingRESTChannel.PublishMultiple(context.Background(), messages)
		if err != nil {
			t.Fatal(err)
		}
		var history []*ably.Message
		err = ablytest.AllPages(&history, encodingRESTChannel.History(ably.HistoryWithLimit(2)))
		if err != nil {
			t.Fatal(err)
		}
		if len(history) != 2 {
			t.Errorf("expected 2 messages got %d", len(history))
		}
	})

	t.Run("encryption", func(t *testing.T) {
		key, err := base64.StdEncoding.DecodeString("WUP6u0K7MXI5Zeo0VppPwg==")
		if err != nil {
			t.Fatal(err)
		}
		iv, err := base64.StdEncoding.DecodeString("HO4cYSP8LybPYBPZPHQOtg==")
		if err != nil {
			t.Fatal(err)
		}
		cipher := ably.CipherParams{
			Key:       key,
			KeyLength: 128,
			Algorithm: ably.CipherAES,
		}
		cipher.SetIV(iv)
		opts := []ably.ChannelOption{ably.ChannelWithCipher(cipher)}
		channelName := "encrypted_channel"
		channel := client.Channels.Get(channelName, opts...)
		sample := []struct {
			event, message string
		}{
			{"publish_0", "first message"},
			{"publish_1", "second message"},
		}
		for _, v := range sample {
			err := channel.Publish(context.Background(), v.event, v.message)
			if err != nil {
				t.Error(err)
			}
		}

		var msg []*ably.Message
		err = ablytest.AllPages(&msg, channel.History())
		if err != nil {
			t.Fatal(err)
		}
		sort.Slice(msg, func(i, j int) bool {
			return msg[i].Name < msg[j].Name
		})
		for k, v := range msg {
			e := sample[k]
			if v.Name != e.event {
				t.Errorf("expected %s got %s", e.event, v.Name)
			}
			if !reflect.DeepEqual(v.Data, e.message) {
				t.Errorf("expected %s got %v", e.message, v.Data)
			}
		}
	})

}

func TestIdempotentPublishing(t *testing.T) {
	app, err := ablytest.NewSandboxWIthEnv(nil, ablytest.Environment)
	assertNil(t, err)
	defer app.Close()

	options := app.Options(ably.WithIdempotentRESTPublishing(true))
	client, err := ably.NewREST(options...)
	assertNil(t, err)

	randomStr, err := ablyutil.BaseID()
	assertNil(t, err)

	t.Run("when ID is not included (#RSL1k2)", func(t *testing.T) {
		channel := client.Channels.Get("idempotent_test_1")
		for range make([]struct{}, 3) {
			err := channel.Publish(context.Background(), "", randomStr)
			assertNil(t, err)
		}

		var history []*ably.Message
		err := ablytest.AllPages(&history, channel.History())
		assertNil(t, err)
		assertEquals(t, 3, len(history))
	})

	t.Run("when ID is included (#RSL1k2, #RSL1k5)", func(t *testing.T) {
		channel := client.Channels.Get("idempotent_test_2")
		for range make([]struct{}, 3) {
			err := channel.PublishMultiple(context.Background(), []*ably.Message{
				{
					ID:   randomStr,
					Data: randomStr,
				},
			})
			assertNil(t, err)
		}

		var history []*ably.Message
		err := ablytest.AllPages(&history, channel.History())
		assertNil(t, err)
		assertEquals(t, 1, len(history)) // three REST publishes result in only one message being published
		assertEquals(t, randomStr, history[0].ID)
	})

	t.Run("multiple messages in one publish operation (#RSL1k3)", func(t *testing.T) {
		channel := client.Channels.Get("idempotent_test_3")
		err := channel.PublishMultiple(context.Background(), []*ably.Message{
			{
				ID:   randomStr,
				Data: randomStr,
			},
			{
				ID:   randomStr,
				Data: randomStr,
			},
			{
				ID:   randomStr,
				Data: randomStr,
			},
		})
		if err == nil {
			t.Fatal("expected an error")
		}
		code := fmt.Sprint(ably.ErrInvalidPublishRequestInvalidClientSpecifiedID)
		if !strings.Contains(err.Error(), code) {
			t.Errorf("expected error code %s got %s", code, err)
		}
	})

	t.Run("multiple messages in one publish operation with IDs following the required format described in RSL1k1 (#RSL1k3)", func(t *testing.T) {
		channel := client.Channels.Get("idempotent_test_4")
		var m []*ably.Message
		for i := 0; i < 3; i++ {
			m = append(m, &ably.Message{
				ID: fmt.Sprintf("%s:%d", randomStr, i),
			})
		}
		err := channel.PublishMultiple(context.Background(), m)
		assertNil(t, err)

		var messages []*ably.Message
		err = ablytest.AllPages(&messages, channel.History())
		assertNil(t, err)
		assertEquals(t, 3, len(messages))

		// we need to sort so we can easily test the serial in order.
		sort.Slice(messages, func(i, j int) bool {
			p := strings.Split(messages[i].ID, ":")
			p0 := strings.Split(messages[j].ID, ":")
			i1, err := strconv.Atoi(p[1])
			assertNil(t, err)

			i2, err := strconv.Atoi(p0[1])
			assertNil(t, err)

			return i1 < i2
		})

		for msgIndex, msg := range messages {
			p := strings.Split(msg.ID, ":")
			msgSerial, err := strconv.Atoi(p[1])
			assertNil(t, err)
			assertEquals(t, msgIndex, msgSerial)
		}
	})

	t.Run("the ID is populated with a random ID and serial 0 from this lib (#RSL1k1)", func(t *testing.T) {
		channel := client.Channels.Get("idempotent_test_5")
		err := channel.Publish(context.Background(), "event", "")
		assertNil(t, err)

		var msgHistory []*ably.Message
		err = ablytest.AllPages(&msgHistory, channel.History())
		assertNil(t, err)

		assertEquals(t, 1, len(msgHistory))

		message := msgHistory[0]
		if message.ID == "" {
			t.Fatal("expected message id not to be empty")
		}
		pattern := `^[A-Za-z0-9\+\/]+:0$`
		re := regexp.MustCompile(pattern)
		if !re.MatchString(message.ID) {
			t.Fatalf("expected id %s to match pattern %q", message.ID, pattern)
		}
		baseID := strings.Split(message.ID, ":")[0]
		decodedMsgIdempotentId, err := base64.StdEncoding.DecodeString(baseID)
		assertNil(t, err)
		assertEquals(t, 9, len(decodedMsgIdempotentId))
	})

	t.Run("publishing a batch of messages", func(t *testing.T) {
		channel := client.Channels.Get("idempotent_test_6")
		name := "event"
		err := channel.PublishMultiple(context.Background(), []*ably.Message{
			{Name: name},
			{Name: name},
			{Name: name},
		})
		assertNil(t, err)

		var messages []*ably.Message
		err = ablytest.AllPages(&messages, channel.History())
		assertNil(t, err)
		assertEquals(t, 3, len(messages))

		pattern := `^[A-Za-z0-9\+\/]+:\d$`
		re := regexp.MustCompile(pattern)
		for _, message := range messages {
			if message.ID == "" {
				t.Fatal("expected message id not to be empty")
			}
			if !re.MatchString(message.ID) {
				t.Fatalf("expected id %s to match pattern %q", message.ID, pattern)
			}
			baseID := strings.Split(message.ID, ":")[0]
			decodedMsgIdempotentId, err := base64.StdEncoding.DecodeString(baseID)
			assertNil(t, err)
			assertEquals(t, 9, len(decodedMsgIdempotentId))
		}
	})
}

<<<<<<< HEAD
func TestIdempotent_retry(t *testing.T) {
=======
func TestIdempotent_retry_RSL1k4(t *testing.T) {
	t.Parallel()
>>>>>>> 79910016
	app, err := ablytest.NewSandboxWIthEnv(nil, ablytest.Environment)
	assertNil(t, err)

	defer app.Close()
	randomStr, err := ablyutil.BaseID()
	assertNil(t, err)

	t.Run("when there is a network failure triggering an automatic retry", func(t *testing.T) {
		var retryCount int
		server := httptest.NewServer(http.HandlerFunc(func(w http.ResponseWriter, r *http.Request) {
			retryCount++
			w.WriteHeader(http.StatusInternalServerError)
		}))
		defer server.Close()

		// set up the proxy to forward the second retry to the correct endpoint,
		// failing all others via the test server
		fallbackHosts := []string{"fallback0", "fallback1", "fallback2"}
		nopts := []ably.ClientOption{
			ably.WithEnvironment(ablytest.Environment),
			ably.WithTLS(false),
			ably.WithFallbackHosts(fallbackHosts),
			ably.WithIdempotentRESTPublishing(true),
			ably.WithUseTokenAuth(true),
		}

		serverURL, _ := url.Parse(server.URL)
		defaultURL, _ := url.Parse(ably.ApplyOptionsWithDefaults(nopts...).RestURL())
		proxy := func(r *http.Request) (*url.URL, error) {
			if !strings.HasPrefix(r.URL.Path, "/channels/") {
				// this is to handle token requests
				// set the Host in the request to the intended destination
				r.Host = defaultURL.Hostname()
				return defaultURL, nil
			}
			if retryCount < 2 {
				// ensure initial requests fail
				return serverURL, nil
			} else {
				// allow subsequent requests tos ucceed
				// set the Host in the request to the intended destination
				r.Host = defaultURL.Hostname()
				return defaultURL, nil
			}
		}
		nopts = append(nopts, ably.WithHTTPClient(&http.Client{
			Transport: &http.Transport{
				Proxy:        proxy,
				TLSNextProto: map[string]func(authority string, c *tls.Conn) http.RoundTripper{},
			},
		}))

		client, err := ably.NewREST(app.Options(nopts...)...)
		assertNil(t, err)

		t.Run("for multiple retries, channel publish should publish only once", func(t *testing.T) {
			channel := client.Channels.Get("idempotent_test_fallback")
			err = channel.Publish(context.Background(), "", randomStr)
			assertNil(t, err)
			assertEquals(t, 2, retryCount)

			var m []*ably.Message
			err = ablytest.AllPages(&m, channel.History())
			assertNil(t, err)
			assertEquals(t, 1, len(m))
			assertEquals(t, randomStr, m[0].Data)
		})

		t.Run("for multiple retries, channel publishMultiple/publishBatch should publish only once", func(t *testing.T) {
			retryCount = 0
			channel := client.Channels.Get("idempotent_test_fallback_1")
			msgs := []*ably.Message{
				{Data: randomStr},
				{Data: randomStr},
				{Data: randomStr},
			}

			for range msgs {
				err := channel.PublishMultiple(context.Background(), msgs)
				assertNil(t, err)
				assertEquals(t, 2, retryCount)
			}

			var m []*ably.Message
			err := ablytest.AllPages(&m, channel.History())
			assertNil(t, err)
			assertEquals(t, len(msgs), len(m))
			for _, message := range m {
				assertEquals(t, randomStr, message.Data)
			}
		})
	})
}<|MERGE_RESOLUTION|>--- conflicted
+++ resolved
@@ -325,12 +325,7 @@
 	})
 }
 
-<<<<<<< HEAD
-func TestIdempotent_retry(t *testing.T) {
-=======
 func TestIdempotent_retry_RSL1k4(t *testing.T) {
-	t.Parallel()
->>>>>>> 79910016
 	app, err := ablytest.NewSandboxWIthEnv(nil, ablytest.Environment)
 	assertNil(t, err)
 
