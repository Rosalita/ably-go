--- conflicted
+++ resolved
@@ -472,207 +472,4 @@
 			}
 		})
 	})
-<<<<<<< HEAD
-=======
-}
-
-func TestRSL1f1(t *testing.T) {
-	t.Parallel()
-	app, err := ablytest.NewSandbox(nil)
-	if err != nil {
-		t.Fatal(err)
-	}
-	defer app.Close()
-	opts := app.Options()
-	// RSL1f
-	opts = append(opts, ably.WithUseTokenAuth(false))
-	client, err := ably.NewREST(opts...)
-	if err != nil {
-		t.Fatal(err)
-	}
-	channel := client.Channels.Get("RSL1f")
-	id := "any_client_id"
-	var msgs []*ably.Message
-	size := 10
-	for i := 0; i < size; i++ {
-		msgs = append(msgs, &ably.Message{
-			ClientID: id,
-			Data:     fmt.Sprint(i),
-		})
-	}
-	err = channel.PublishMultiple(context.Background(), msgs)
-	if err != nil {
-		t.Fatal(err)
-	}
-	var m []*ably.Message
-	err = ablytest.AllPages(&m, channel.History())
-	if err != nil {
-		t.Fatal(err)
-	}
-	n := len(m)
-	if n != size {
-		t.Errorf("expected %d messages got %d", size, n)
-	}
-	for _, v := range m {
-		if v.ClientID != id {
-			t.Errorf("expected clientId %s got %s data:%v", id, v.ClientID, v.Data)
-		}
-	}
-}
-
-func TestRSL1g(t *testing.T) {
-	t.Parallel()
-	app, err := ablytest.NewSandbox(nil)
-	if err != nil {
-		t.Fatal(err)
-	}
-	defer app.Close()
-	opts := append(app.Options(),
-		ably.WithUseTokenAuth(true),
-	)
-	clientID := "some_client_id"
-	opts = append(opts, ably.WithClientID(clientID))
-	client, err := ably.NewREST(opts...)
-	if err != nil {
-		t.Fatal(err)
-	}
-	t.Run("RSL1g1b", func(ts *testing.T) {
-		channel := client.Channels.Get("RSL1g1b")
-		err := channel.PublishMultiple(context.Background(), []*ably.Message{
-			{Name: "some 1"},
-			{Name: "some 2"},
-			{Name: "some 3"},
-		})
-		if err != nil {
-			ts.Fatal(err)
-		}
-		var history []*ably.Message
-		err = ablytest.AllPages(&history, channel.History())
-		if err != nil {
-			ts.Fatal(err)
-		}
-		for _, m := range history {
-			if m.ClientID != clientID {
-				ts.Errorf("expected %s got %s", clientID, m.ClientID)
-			}
-		}
-	})
-	t.Run("RSL1g2", func(ts *testing.T) {
-		channel := client.Channels.Get("RSL1g2")
-		err := channel.PublishMultiple(context.Background(), []*ably.Message{
-			{Name: "1", ClientID: clientID},
-			{Name: "2", ClientID: clientID},
-			{Name: "3", ClientID: clientID},
-		})
-		if err != nil {
-			ts.Fatal(err)
-		}
-		var history []*ably.Message
-		err = ablytest.AllPages(&history, channel.History())
-		if err != nil {
-			ts.Fatal(err)
-		}
-		for _, m := range history {
-			if m.ClientID != clientID {
-				ts.Errorf("expected %s got %s", clientID, m.ClientID)
-			}
-		}
-	})
-	t.Run("RSL1g3", func(ts *testing.T) {
-		channel := client.Channels.Get("RSL1g3")
-		err := channel.PublishMultiple(context.Background(), []*ably.Message{
-			{Name: "1", ClientID: clientID},
-			{Name: "2", ClientID: "other client"},
-			{Name: "3", ClientID: clientID},
-		})
-		if err == nil {
-			ts.Fatal("expected an error")
-		}
-	})
-}
-
-func TestHistory_RSL2_RSL2b3(t *testing.T) {
-	t.Parallel()
-
-	for _, limit := range []int{2, 3, 20} {
-		t.Run(fmt.Sprintf("limit=%d", limit), func(t *testing.T) {
-			t.Parallel()
-			app, rest := ablytest.NewREST()
-			defer app.Close()
-			channel := rest.Channels.Get("test")
-
-			fixtures := historyFixtures()
-			channel.PublishMultiple(context.Background(), fixtures)
-
-			err := ablytest.TestPagination(
-				reverseMessages(fixtures),
-				channel.History(ably.HistoryWithLimit(limit)),
-				limit,
-				ablytest.PaginationWithEqual(messagesEqual),
-			)
-			if err != nil {
-				t.Fatal(err)
-			}
-		})
-	}
-}
-
-func TestHistory_Direction_RSL2b2(t *testing.T) {
-	t.Parallel()
-
-	for _, c := range []struct {
-		direction ably.Direction
-		expected  []*ably.Message
-	}{
-		{
-			direction: ably.Backwards,
-			expected:  reverseMessages(historyFixtures()),
-		},
-		{
-			direction: ably.Forwards,
-			expected:  historyFixtures(),
-		},
-	} {
-		c := c
-		t.Run(fmt.Sprintf("direction=%v", c.direction), func(t *testing.T) {
-			app, rest := ablytest.NewREST()
-			defer app.Close()
-			channel := rest.Channels.Get("test")
-
-			fixtures := historyFixtures()
-			channel.PublishMultiple(context.Background(), fixtures)
-
-			expected := c.expected
-
-			err := ablytest.TestPagination(expected, channel.History(
-				ably.HistoryWithLimit(len(expected)),
-				ably.HistoryWithDirection(c.direction),
-			), 100, ablytest.PaginationWithEqual(messagesEqual))
-			if err != nil {
-				t.Fatal(err)
-			}
-		})
-	}
-}
-
-func historyFixtures() []*ably.Message {
-	var fixtures []*ably.Message
-	for i := 0; i < 10; i++ {
-		fixtures = append(fixtures, &ably.Message{Name: fmt.Sprintf("msg%d", i)})
-	}
-	return fixtures
-}
-
-func reverseMessages(msgs []*ably.Message) []*ably.Message {
-	var reversed []*ably.Message
-	for i := len(msgs) - 1; i >= 0; i-- {
-		reversed = append(reversed, msgs[i])
-	}
-	return reversed
-}
-
-func messagesEqual(x, y interface{}) bool {
-	mx, my := x.(*ably.Message), y.(*ably.Message)
-	return mx.Name == my.Name && reflect.DeepEqual(mx.Data, my.Data)
->>>>>>> 905a0729
 }