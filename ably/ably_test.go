package ably_test

import (
	"context"
	"fmt"
	"io"
<<<<<<< HEAD
	"net/http"
=======
	"reflect"
>>>>>>> 53606b96
	"testing"
	"time"

	"github.com/ably/ably-go/ably"
	"github.com/ably/ably-go/ably/ablytest"
	"github.com/ably/ably-go/ably/proto"
)

type Result interface {
	Wait(context.Context) error
}

func nonil(err ...error) error {
	for _, err := range err {
		if err != nil {
			return err
		}
	}
	return nil
}

type closeClient struct {
	io.Closer
	skip []int
}

func (c *closeClient) Close() error {
	e := c.Closer.Close()
	if a, ok := e.(*ably.ErrorInfo); ok {
		for _, v := range c.skip {
			if a.StatusCode == v {
				return nil
			}
		}
	}
	return e
}

func safeclose(t *testing.T, closers ...io.Closer) {
	type failed struct {
		i   int
		c   io.Closer
		err error
	}
	var errors []failed
	for i, closer := range closers {
		err := closer.Close()
		if err != nil {
			errors = append(errors, failed{i, closer, err})
		}
	}
	if len(errors) != 0 {
		for _, err := range errors {
			t.Logf("safeclose %d: failed to close %T: %s", err.i, err.c, err.err)
		}
	}
}

type closeFunc func() error

func (f closeFunc) Close() error {
	return f()
}

func checkError(code ably.ErrorCode, err error) error {
	switch e, ok := err.(*ably.ErrorInfo); {
	case !ok:
		return fmt.Errorf("want err to be *ably.ErrorInfo; was %T: %v", err, err)
	case e.Code != code:
		return fmt.Errorf("want e.Code=%d; got %d: %s", code, e.Code, err)
	default:
		return nil
	}
}

<<<<<<< HEAD
func init() {
	ablytest.ClientOptionsInspector.UseBinaryProtocol = func(o []ably.ClientOption) bool {
		return !ably.ApplyOptionsWithDefaults(o...).NoBinaryProtocol
	}
	ablytest.ClientOptionsInspector.HTTPClient = func(o []ably.ClientOption) *http.Client {
		return ably.ApplyOptionsWithDefaults(o...).HTTPClient
	}
}

type messages chan *ably.Message

func (ms messages) Receive(m *ably.Message) {
	ms <- m
}

type connMock struct {
	SendFunc    func(*proto.ProtocolMessage) error
	ReceiveFunc func(deadline time.Time) (*proto.ProtocolMessage, error)
	CloseFunc   func() error
}

func (r connMock) Send(a0 *proto.ProtocolMessage) error {
	return r.SendFunc(a0)
}

func (r connMock) Receive(deadline time.Time) (*proto.ProtocolMessage, error) {
	return r.ReceiveFunc(deadline)
}

func (r connMock) Close() error {
	return r.CloseFunc()
=======
func assertEquals(t *testing.T, expected interface{}, actual interface{}) {
	if expected != actual {
		t.Errorf("%v is not equal to %v", expected, actual)
	}
}

func assertTrue(t *testing.T, value bool) {
	if !value {
		t.Errorf("%v is not true", value)
	}
}

func assertFalse(t *testing.T, value bool) {
	if value {
		t.Errorf("%v is not false", value)
	}
}

func assertNil(t *testing.T, object interface{}) {
	value := reflect.ValueOf(object)
	if !value.IsNil() {
		t.Errorf("%v is not nil", object)
	}
}

func assertDeepEquals(t *testing.T, expected interface{}, actual interface{}) {
	areEqual := reflect.DeepEqual(expected, actual)
	if !areEqual {
		t.Errorf("%v is not equal to %v", expected, actual)
	}
>>>>>>> 53606b96
}<|MERGE_RESOLUTION|>--- conflicted
+++ resolved
@@ -4,11 +4,8 @@
 	"context"
 	"fmt"
 	"io"
-<<<<<<< HEAD
 	"net/http"
-=======
 	"reflect"
->>>>>>> 53606b96
 	"testing"
 	"time"
 
@@ -84,7 +81,38 @@
 	}
 }
 
-<<<<<<< HEAD
+func assertEquals(t *testing.T, expected interface{}, actual interface{}) {
+	if expected != actual {
+		t.Errorf("%v is not equal to %v", expected, actual)
+	}
+}
+
+func assertTrue(t *testing.T, value bool) {
+	if !value {
+		t.Errorf("%v is not true", value)
+	}
+}
+
+func assertFalse(t *testing.T, value bool) {
+	if value {
+		t.Errorf("%v is not false", value)
+	}
+}
+
+func assertNil(t *testing.T, object interface{}) {
+	value := reflect.ValueOf(object)
+	if !value.IsNil() {
+		t.Errorf("%v is not nil", object)
+	}
+}
+
+func assertDeepEquals(t *testing.T, expected interface{}, actual interface{}) {
+	areEqual := reflect.DeepEqual(expected, actual)
+	if !areEqual {
+		t.Errorf("%v is not equal to %v", expected, actual)
+	}
+}
+
 func init() {
 	ablytest.ClientOptionsInspector.UseBinaryProtocol = func(o []ably.ClientOption) bool {
 		return !ably.ApplyOptionsWithDefaults(o...).NoBinaryProtocol
@@ -116,36 +144,4 @@
 
 func (r connMock) Close() error {
 	return r.CloseFunc()
-=======
-func assertEquals(t *testing.T, expected interface{}, actual interface{}) {
-	if expected != actual {
-		t.Errorf("%v is not equal to %v", expected, actual)
-	}
-}
-
-func assertTrue(t *testing.T, value bool) {
-	if !value {
-		t.Errorf("%v is not true", value)
-	}
-}
-
-func assertFalse(t *testing.T, value bool) {
-	if value {
-		t.Errorf("%v is not false", value)
-	}
-}
-
-func assertNil(t *testing.T, object interface{}) {
-	value := reflect.ValueOf(object)
-	if !value.IsNil() {
-		t.Errorf("%v is not nil", object)
-	}
-}
-
-func assertDeepEquals(t *testing.T, expected interface{}, actual interface{}) {
-	areEqual := reflect.DeepEqual(expected, actual)
-	if !areEqual {
-		t.Errorf("%v is not equal to %v", expected, actual)
-	}
->>>>>>> 53606b96
 }