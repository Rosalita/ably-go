--- conflicted
+++ resolved
@@ -366,12 +366,8 @@
 				c.state.Unlock()
 				return
 			}
-<<<<<<< HEAD
-
-			c.state.set(StateConnDisconnected, err)
-=======
-			c.setState(StateConnFailed, err)
->>>>>>> 77d7059c
+
+			c.setState(StateConnDisconnected, err)
 			c.state.Unlock()
 			c.reconnect(false)
 			return
